--- conflicted
+++ resolved
@@ -131,17 +131,11 @@
 
     fn get(&self, wpos: Vec2<i32>) -> Option<ColumnSample<'a>> {
         let wposf = wpos.map(|e| e as f64);
-<<<<<<< HEAD
-        let chunk_pos = wpos.map2(Vec2::from(TerrainChunkSize::SIZE), |e, sz: u32| {
-            e / sz as i32
-        });
-        let wpos_mid = chunk_pos.map2(Vec2::from(TerrainChunkSize::SIZE), |e, sz: u32| {
+        let chunk_pos = wpos.map2(TerrainChunkSize::RECT_SIZE, |e, sz: u32| e / sz as i32);
+        /* let wpos_mid = chunk_pos.map2(Vec2::from(TerrainChunkSize::RECT_SIZE), |e, sz: u32| {
             (e as u32 * sz) as i32
         });
-        let wposf_mid = wpos_mid.map(|e| e as f64);
-=======
-        let chunk_pos = wpos.map2(TerrainChunkSize::RECT_SIZE, |e, sz: u32| e / sz as i32);
->>>>>>> a5962da2
+        let wposf_mid = wpos_mid.map(|e| e as f64); */
 
         let sim = &self.sim;
 
@@ -150,21 +144,21 @@
             sim.gen_ctx.turb_y_nz.get((wposf.div(48.0)).into_array()) as f32,
         ) * 12.0;
         let wposf_turb = wposf + turb.map(|e| e as f64);
-        let turb_mid = Vec2::new(
+        /* let turb_mid = Vec2::new(
             sim.gen_ctx.turb_x_nz.get((wposf_mid.div(48.0)).into_array()) as f32,
             sim.gen_ctx.turb_y_nz.get((wposf_mid.div(48.0)).into_array()) as f32,
         );
-        let wposf_turb_mid = wposf_mid + turb_mid.map(|e| e as f64);
-
-        let alt_base = sim.get_interpolated(wpos, |chunk| chunk.alt_base)?;
+        let wposf_turb_mid = wposf_mid + turb_mid.map(|e| e as f64); */
+
+        // let alt_base = sim.get_interpolated(wpos, |chunk| chunk.alt_base)?;
         let chaos = sim.get_interpolated(wpos, |chunk| chunk.chaos)?;
-        let chaos_mid = sim.get_interpolated(wpos_mid, |chunk| chunk.chaos)?;
+        // let chaos_mid = sim.get_interpolated(wpos_mid, |chunk| chunk.chaos)?;
         let temp = sim.get_interpolated(wpos, |chunk| chunk.temp)?;
         /* let downhill_alt = sim.get_interpolated(wpos, |chunk| {
             sim.get(chunk.downhill).map(|chunk| chunk.alt).unwrap_or(CONFIG.sea_level)
         })?; */
         let humidity = sim.get_interpolated(wpos, |chunk| chunk.humidity)?;
-        let humidity_mid = sim.get_interpolated(wpos_mid, |chunk| chunk.humidity)?;
+        // let humidity_mid = sim.get_interpolated(wpos_mid, |chunk| chunk.humidity)?;
         let rockiness = sim.get_interpolated(wpos, |chunk| chunk.rockiness)?;
         let tree_density = sim.get_interpolated(wpos, |chunk| chunk.tree_density)?;
         let spawn_rate = sim.get_interpolated(wpos, |chunk| chunk.spawn_rate)?;
@@ -210,7 +204,7 @@
                 .mul(1.0 - humidity)
                 .mul(96.0)*/;
 
-        let riverless_alt_delta_mid =
+        /* let riverless_alt_delta_mid =
             (sim
                 .gen_ctx
                 .small_nz
@@ -225,7 +219,7 @@
                 .abs()
                 .mul(1.0 - chaos_mid)
                 .mul(1.0 - humidity_mid)
-                .mul(96.0);
+                .mul(96.0); */
 
         let riverless_alt_delta = riverless_alt_delta
             - (1.0 - river)
@@ -235,12 +229,12 @@
                 .mul(0.5)
                 .mul(24.0);
 
-        let alt_orig = sim_chunk.alt;
+        // let alt_orig = sim_chunk.alt;
         let downhill = sim_chunk.downhill;
         let downhill_pos = downhill.and_then(|downhill_pos| sim.get(downhill_pos));
-        let downhill_alt = downhill_pos
+        /* let downhill_alt = downhill_pos
             .map(|downhill_chunk| downhill_chunk.alt)
-            .unwrap_or(CONFIG.sea_level);
+            .unwrap_or(CONFIG.sea_level); */
         let flux = sim.get_interpolated(wpos, |chunk| chunk.flux)?;
         // let flux = sim_chunk.flux;
         let downhill_flux = downhill_pos
@@ -248,13 +242,13 @@
             .unwrap_or(flux);
         /* let downhill_pos_x = sim.get_interpolated(wpos, |chunk| {
             chunk.downhill.map(|e|
-                e.map2(Vec2::from(TerrainChunkSize::SIZE), |e, sz: u32| e as f32 / sz as f32)
+                e.map2(Vec2::from(TerrainChunkSize::RECT_SIZE), |e, sz: u32| e as f32 / sz as f32)
             ).unwrap_or(wpos.map(|e| e as f32))
                 .x
         })?;
         let downhill_pos_y = sim.get_interpolated(wpos, |chunk| {
             chunk.downhill.map(|e|
-                e.map2(Vec2::from(TerrainChunkSize::SIZE), |e, sz: u32| e as f32 / sz as f32)
+                e.map2(Vec2::from(TerrainChunkSize::RECT_SIZE), |e, sz: u32| e as f32 / sz as f32)
             ).unwrap_or(wpos.map(|e| e as f32))
                 .y
         })?;
@@ -276,7 +270,7 @@
                 downhill_flux,
                 flux,
                 (wpos - downhill.unwrap_or(wpos))
-                    .map2(Vec2::from(TerrainChunkSize::SIZE), |e, sz: u32| {
+                    .map2(Vec2::from(TerrainChunkSize::RECT_SIZE), |e, sz: u32| {
                         e as f32 / sz as f32
                     })
                     // TODO: Make from 0 to 1 on diagonals.
@@ -288,7 +282,7 @@
                 downhill_flux,
                 flux,
                 (wpos - downhill.unwrap_or(wpos)/*downhill_pos*/)
-                    .map2(Vec2::from(TerrainChunkSize::SIZE), |e, sz: u32| {
+                    .map2(Vec2::from(TerrainChunkSize::RECT_SIZE), |e, sz: u32| {
                         e as f32 / sz as f32
                     })
                     // TODO: Make from 0 to 1 on diagonals.
@@ -311,7 +305,7 @@
             ) */
         })? + riverless_alt_delta;
         let alt_old = sim.get_interpolated(wpos, |chunk| chunk.alt_old)? + riverless_alt_delta;
-        let alt_mid = sim.get_interpolated(wpos_mid, |chunk| chunk.alt)?;
+        // let alt_mid = sim.get_interpolated(wpos_mid, |chunk| chunk.alt)?;
         let water_alt_orig = sim_chunk.water_alt;// + riverless_alt_delta;
         let water_alt = sim.get_interpolated(wpos, |chunk| {
             chunk.water_alt
@@ -331,11 +325,11 @@
         let near_cliffs = sim_chunk.near_cliffs;
 
         // Logistic regression.  Make sure x ∈ (0, 1).
-        let logit = |x: f32| x.ln() - x.neg().ln_1p();
+        // let logit = |x: f32| x.ln() - x.neg().ln_1p();
         // 0.5 + 0.5 * tanh(ln(1 / (1 - 0.1) - 1) / (2 * (sqrt(3)/pi)))
-        let logistic_2_base = 3.0f32.sqrt().mul(f32::consts::FRAC_2_PI);
+        // let logistic_2_base = 3.0f32.sqrt().mul(f32::consts::FRAC_2_PI);
         // Assumes μ = 0, σ = 1
-        let logistic_cdf = |x: f32| x.div(logistic_2_base).tanh().mul(0.5).add(0.5);
+        // let logistic_cdf = |x: f32| x.div(logistic_2_base).tanh().mul(0.5).add(0.5);
 
         /* let water_level =
             riverless_alt - 4.0 /*- 5.0 * chaos */+ logistic_cdf(logit(flux)) * 8.0;
@@ -345,7 +339,7 @@
             riverless_alt - 4.0 - 5.0 * chaos
         }; */ */
         // let water_level = riverless_alt - 4.0 - 5.0 * chaos;
-        let water_level = water_alt;
+        // let water_level = water_alt;
         let (alt, water_level) = /*if /*water_alt_orig == alt_orig.max(0.0)*/water_alt_orig == CONFIG.sea_level {
             // This is flowing into the ocean.
             if alt_orig <= CONFIG.sea_level + 5.0 {
@@ -381,13 +375,13 @@
                             water_alt/*./*max(alt_orig).*/max(alt - 5.0)*/,
                             /*alt - 5.0*/
                             alt,
-                            (flux/*(flux - 0.85) / (1.0 - 0.85)*/ * water_factor)
+                            flux/*(flux - 0.85) / (1.0 - 0.85)*/ * water_factor
                         );
                 let new_alt =
                     Lerp::lerp(
                         alt,
                         alt - 5.0,
-                        (flux/*(flux - 0.85) / (1.0 - 0.85)*/ * water_factor)
+                        flux/*(flux - 0.85) / (1.0 - 0.85)*/ * water_factor
                     );
                 (
                     Lerp::lerp(
