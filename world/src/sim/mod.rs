mod location;
mod settlement;
mod util;

// Reexports
pub use self::location::Location;
pub use self::settlement::Settlement;
use self::util::{
    alt_positions, cdf_irwin_hall, do_erosion, downhill, get_flux, map_edge_factor,
    sort_by_height, uniform_idx_as_vec2, uniform_noise, vec2_as_uniform_idx,
    InverseCdf,
};

use crate::{
    all::ForestKind,
<<<<<<< HEAD
    util::{seed_expan, RandomField, Sampler, StructureGen2d},
=======
    column::ColumnGen,
    generator::TownState,
    util::{seed_expan, FastNoise, Sampler, StructureGen2d},
>>>>>>> 69198864
    CONFIG,
};
use common::{
    terrain::{BiomeKind, TerrainChunkSize},
    vol::VolSize,
};
use noise::{
    BasicMulti, Billow, Fbm, HybridMulti, MultiFractal, NoiseFn, RidgedMulti, Seedable,
    SuperSimplex,
};
use rand::{Rng, SeedableRng};
use rand_chacha::ChaChaRng;
use rayon::prelude::*;
use std::{
    collections::HashMap,
    f32,
    ops::{Add, Div, Mul, Neg, Sub},
    sync::Arc,
};
use vek::*;

pub const WORLD_SIZE: Vec2<usize> = Vec2 { x: 1024, y: 1024 };

/// A structure that holds cached noise values and cumulative distribution functions for the input
/// that led to those values.  See the definition of InverseCdf for a description of how to
/// interpret the types of its fields.
struct GenCdf {
    humid_base: InverseCdf,
    temp_base: InverseCdf,
    alt_base: InverseCdf,
    chaos: InverseCdf,
    alt: Box<[f32]>,
    flux: InverseCdf,
    alt_no_water: InverseCdf,
}

pub(crate) struct GenCtx {
    pub turb_x_nz: SuperSimplex,
    pub turb_y_nz: SuperSimplex,
    pub chaos_nz: RidgedMulti,
    pub alt_nz: HybridMulti,
    pub hill_nz: SuperSimplex,
    pub temp_nz: SuperSimplex,
    // Fresh groundwater (currently has no effect, but should influence humidity)
    pub dry_nz: BasicMulti,
    // Humidity noise
    pub humid_nz: Billow,
    // Small amounts of noise for simulating rough terrain.
    pub small_nz: BasicMulti,
    pub rock_nz: HybridMulti,
    pub cliff_nz: HybridMulti,
    pub warp_nz: FastNoise,
    pub tree_nz: BasicMulti,

    pub cave_0_nz: SuperSimplex,
    pub cave_1_nz: SuperSimplex,

    pub structure_gen: StructureGen2d,
    pub region_gen: StructureGen2d,
    pub cliff_gen: StructureGen2d,

    pub fast_turb_x_nz: FastNoise,
    pub fast_turb_y_nz: FastNoise,

    pub town_gen: StructureGen2d,
}

pub struct WorldSim {
    pub seed: u32,
    pub(crate) chunks: Vec<SimChunk>,
    pub(crate) locations: Vec<Location>,

    pub(crate) gen_ctx: GenCtx,
    pub rng: ChaChaRng,
}

impl WorldSim {
    pub fn generate(mut seed: u32) -> Self {
        let mut seed = &mut seed;
        let mut gen_seed = || {
            *seed = seed_expan::diffuse(*seed);
            *seed
        };

        let gen_ctx = GenCtx {
            turb_x_nz: SuperSimplex::new().set_seed(gen_seed()),
            turb_y_nz: SuperSimplex::new().set_seed(gen_seed()),
            chaos_nz: RidgedMulti::new().set_octaves(7).set_seed(gen_seed()),
            hill_nz: SuperSimplex::new().set_seed(gen_seed()),
            alt_nz: HybridMulti::new()
                .set_octaves(8)
                .set_persistence(0.1)
                .set_seed(gen_seed()),
            temp_nz: SuperSimplex::new().set_seed(gen_seed()),
            dry_nz: BasicMulti::new().set_seed(gen_seed()),
            small_nz: BasicMulti::new().set_octaves(2).set_seed(gen_seed()),
            rock_nz: HybridMulti::new().set_persistence(0.3).set_seed(gen_seed()),
            cliff_nz: HybridMulti::new().set_persistence(0.3).set_seed(gen_seed()),
            warp_nz: FastNoise::new(gen_seed()), //BasicMulti::new().set_octaves(3).set_seed(gen_seed()),
            tree_nz: BasicMulti::new()
                .set_octaves(12)
                .set_persistence(0.75)
                .set_seed(gen_seed()),
            cave_0_nz: SuperSimplex::new().set_seed(gen_seed()),
            cave_1_nz: SuperSimplex::new().set_seed(gen_seed()),

            structure_gen: StructureGen2d::new(gen_seed(), 32, 24),
            region_gen: StructureGen2d::new(gen_seed(), 400, 96),
            cliff_gen: StructureGen2d::new(gen_seed(), 80, 56),
            humid_nz: Billow::new()
                .set_octaves(12)
                .set_persistence(0.125)
                .set_frequency(1.0)
                // .set_octaves(6)
                // .set_persistence(0.5)
                .set_seed(gen_seed()),

            fast_turb_x_nz: FastNoise::new(gen_seed()),
            fast_turb_y_nz: FastNoise::new(gen_seed()),

            town_gen: StructureGen2d::new(gen_seed(), 2048, 1024),
        };
        let river_seed = RandomField::new(gen_seed());
        let rock_strength_nz = Fbm::new()
                .set_octaves(8)
                .set_persistence(0.9)
                .set_seed(gen_seed());

        let (alt_base, chaos) = rayon::join(
            || uniform_noise(|_, wposf| {
                // "Base" of the chunk, to be multiplied by CONFIG.mountain_scale (multiplied value
                // is from -0.25 * (CONFIG.mountain_scale * 1.1) to
                // 0.25 * (CONFIG.mountain_scale * 0.9), but value here is from -0.275 to 0.225).
                Some(
                    (gen_ctx.alt_nz.get((wposf.div(12_000.0)).into_array()) as f32)
                        .sub(0.1)
                        .mul(0.25),
                )
            }),
            || uniform_noise(|posi, wposf| {
                // From 0 to 1.6, but the distribution before the max is from -1 and 1, so there is
                // a 50% chance that hill will end up at 0.
                let hill = (0.0
                    + gen_ctx
                        .hill_nz
                        .get((wposf.div(1_500.0)).into_array())
                        .mul(1.0) as f32
                    + gen_ctx
                        .hill_nz
                        .get((wposf.div(400.0)).into_array())
                        .mul(0.3) as f32)
                    .add(0.3)
                    .max(0.0);

                // chaos produces a value in [0.1, 1.24].  It is a meta-level factor intended to
                // reflect how "chaotic" the region is--how much weird stuff is going on on this
                // terrain.
                Some(
                    (gen_ctx.chaos_nz.get((wposf.div(3_000.0)).into_array()) as f32)
                        .add(1.0)
                        .mul(0.5)
                        // [0, 1] * [0.25, 1] = [0, 1] (but probably towards the lower end)
                        .mul(
                            (gen_ctx.chaos_nz.get((wposf.div(6_000.0)).into_array()) as f32)
                                .abs()
                                .max(0.25)
                                .min(1.0),
                        )
                        // Chaos is always increased by a little when we're on a hill (but remember
                        // that hill is 0 about 50% of the time).
                        // [0, 1] + 0.15 * [0, 1.6] = [0, 1.24]
                        .add(0.2 * hill)
                        // We can't have *no* chaos!
                        .max(0.1),
                )
            }),
        );

        // We ignore sea level because we actually want to be relative to sea level here and want
        // things in CONFIG.mountain_scale units, but otherwise this is a correct altitude
        // calculation.  Note that this is using the "unadjusted" temperature.
<<<<<<< HEAD
        let (alt, mut alt_pos) = rayon::join(
            || uniform_noise(|posi, wposf| {
                // This is the extension upwards from the base added to some extra noise from -1 to
                // 1.
                // The extra noise is multiplied by alt_main (the mountain part of the extension)
                // clamped to [0.25, 1], and made 60% larger (so the extra noise is between
                // [-1.6, 1.6],
                // and the final noise is never more than 160% or less than 40% of the original
                // noise, depending on altitude).
                // Adding this to alt_main thus yields a value between -0.4 (if alt_main = 0 and
                // gen_ctx = -1) and 2.6 (if alt_main = 1 and gen_ctx = 1).  When the generated
                // small_nz
                // value hits -0.625 the value crosses 0, so most of the points are above 0.
                //
                // Then, we add 1 and divide by 2 to get a value between 0.3 and 1.8.
                let alt_main = {
                    // Extension upwards from the base.  A positive number from 0 to 1 curved to be
                    // maximal at 0.  Also to be multiplied by CONFIG.mountain_scale.
                    let alt_main = (gen_ctx.alt_nz.get((wposf.div(2_000.0)).into_array()) as f32)
                        .abs()
                        .powf(1.45);

                    (0.0 + alt_main
                        + (gen_ctx.small_nz.get((wposf.div(300.0)).into_array()) as f32)
                            .mul(alt_main.max(0.25))
                            .mul(0.3)
                            .add(1.0)
                            .mul(0.5))
                };

                // Now we can compute the final altitude using chaos.
                // We multiply by chaos clamped to [0.1, 1.24] to get a value between [0.03, 2.232]
                // for alt_pre, then multiply by CONFIG.mountain_scale and add to the base and sea
                // level to get an adjusted value, then multiply the whole thing by map_edge_factor
                // (TODO: compute final bounds).
                Some((alt_base[posi].1 + alt_main.mul(chaos[posi].1)).mul(map_edge_factor(posi)))
            }),
            alt_positions,
        );

        // Perform some erosion (maybe not needed)
        // let v = vec![(5.0, 5.0); WORLD_SIZE.x * WORLD_SIZE.y].into_boxed_slice();
        /* let v = alt.iter()
            .map(|&(i, j)|
                 (i, if j < 5.0 / CONFIG.mountain_scale {
                     j
                 } else {
                    (5.0 + j) / CONFIG.mountain_scale
                 }))
            .collect::<Vec<_>>().into_boxed_slice(); */
        let alt = do_erosion(&alt/*v*/, &mut *alt_pos, 0.0, 8, &river_seed, &rock_strength_nz, |posi| {
            alt[posi].1 * 0.05//0.05
=======
        let alt = uniform_noise(|posi, wposf| {
            // This is the extension upwards from the base added to some extra noise from -1 to 1.
            // The extra noise is multiplied by alt_main (the mountain part of the extension)
            // clamped to [0.25, 1], and made 60% larger (so the extra noise is between [-1.6, 1.6],
            // and the final noise is never more than 160% or less than 40% of the original noise,
            // depending on altitude).
            // Adding this to alt_main thus yields a value between -0.4 (if alt_main = 0 and
            // gen_ctx = -1) and 2.6 (if alt_main = 1 and gen_ctx = 1).  When the generated small_nz
            // value hits -0.625 the value crosses 0, so most of the points are above 0.
            //
            // Then, we add 1 and divide by 2 to get a value between 0.3 and 1.8.
            let alt_main = {
                // Extension upwards from the base.  A positive number from 0 to 1 curved to be
                // maximal at 0.  Also to be multiplied by CONFIG.mountain_scale.
                let alt_main = (gen_ctx.alt_nz.get((wposf.div(2_000.0)).into_array()) as f32)
                    .abs()
                    .powf(1.35);

                (0.0 + alt_main
                    + (gen_ctx.small_nz.get((wposf.div(300.0)).into_array()) as f32)
                        .mul(alt_main.max(0.25))
                        .mul(0.3)
                        .add(1.0)
                        .mul(0.5))
            };

            // Now we can compute the final altitude using chaos.
            // We multiply by chaos clamped to [0.1, 1.24] to get a value between 0.03 and 2.232 for
            // alt_pre, then multiply by CONFIG.mountain_scale and add to the base and sea level to
            // get an adjusted value, then multiply the whole thing by map_edge_factor
            // (TODO: compute final bounds).
            Some((alt_base[posi].1 + alt_main.mul(chaos[posi].1)).mul(map_edge_factor(posi)))
>>>>>>> 69198864
        });
        // let alt = do_erosion(&alt, &mut *alt_pos, 0.05, 8, &river_seed, &rock_strength_nz, |_| 0.0);

        // Check whether any tiles around this tile are not seawater (since Lerp will ensure that they
        // are included).
        let sea_water = |posi| {
            let pos = uniform_idx_as_vec2(posi);
            for x in pos.x - 1..=pos.x + 1 {
                for y in pos.y - 1..=pos.y + 1 {
                    if x >= 0 && y >= 0 && x < WORLD_SIZE.x as i32 && y < WORLD_SIZE.y as i32 {
                        let posi = vec2_as_uniform_idx(Vec2::new(x, y));
                        if alt[posi].mul(CONFIG.mountain_scale) > 0.0 {
                            return false;
                        }
                    }
                }
            }
            true
        };

        // Calculate flux.
        let (dh, ()) = rayon::join(
            || downhill(&alt),
            || sort_by_height(&alt, &mut *alt_pos),
        );
        let flux = get_flux(&alt_pos, &dh);
        let flux = uniform_noise(|posi, _| {
            if sea_water(posi) {
                None
            } else {
                Some(flux[posi])
            }
        });

        // Check whether any tiles around this tile are not water (since Lerp will ensure that they
        // are included).
        let pure_water = |posi| {
            let pos = uniform_idx_as_vec2(posi);
            for x in pos.x - 1..=pos.x + 1 {
                for y in pos.y - 1..=pos.y + 1 {
                    if x >= 0 && y >= 0 && x < WORLD_SIZE.x as i32 && y < WORLD_SIZE.y as i32 {
                        let posi = vec2_as_uniform_idx(Vec2::new(x, y));
                        if flux[posi].0 > 0.99 || alt[posi].mul(CONFIG.mountain_scale) > 0.0 {
                            return false;
                        }
                    }
                }
            }
            true
        };

        let (alt_no_water, (temp_base, humid_base)) = rayon::join(
            || uniform_noise(|posi, wposf| {
                if pure_water(posi) {
                    None
                } else {
                    // A version of alt that is uniform over *non-water* (or land-adjacent water)
                    // chunks.
                    Some(alt[posi])
                }
            }),
            || rayon::join(
                || uniform_noise(|posi, wposf| {
                    if pure_water(posi) {
                        None
                    } else {
                        // -1 to 1.
                        Some(gen_ctx.temp_nz.get((wposf.div(12000.0)).into_array()) as f32)
                    }
                }),
                || uniform_noise(|posi, wposf| {
                    // Check whether any tiles around this tile are water.
                    if pure_water(posi) {
                        None
                    } else {
                        // 0 to 1, hopefully.
                        Some(
                            (gen_ctx.humid_nz.get(wposf.div(1024.0).into_array()) as f32)
                                .add(1.0)
                                .mul(0.5),
                        )
                    }
                }),
            ),
        );

        let gen_cdf = GenCdf {
            humid_base,
            temp_base,
            alt_base,
            chaos,
            alt,
            flux,
            alt_no_water,
        };

        /* let mut chunks = Vec::new();
        for i in 0..WORLD_SIZE.x * WORLD_SIZE.y {
            chunks.push(SimChunk::generate(i, &mut gen_ctx, &gen_cdf));
        } */
        let chunks = (0..WORLD_SIZE.x * WORLD_SIZE.y)
            .into_par_iter()
            .map(|i| SimChunk::generate(i, &gen_ctx, &gen_cdf))
            .collect::<Vec<_>>();

        let mut this = Self {
            seed: *seed,
            chunks,
            locations: Vec::new(),
            gen_ctx,
            rng: ChaChaRng::from_seed(seed_expan::rng_state(*seed)),
        };

        this.seed_elements();

        this
    }

    /// Prepare the world for simulation
    pub fn seed_elements(&mut self) {
        let mut rng = self.rng.clone();

        let cell_size = 16;
        let grid_size = WORLD_SIZE / cell_size;
        let loc_count = 100;

        let mut loc_grid = vec![None; grid_size.product()];
        let mut locations = Vec::new();

        // Seed the world with some locations
        for _ in 0..loc_count {
            let cell_pos = Vec2::new(
                self.rng.gen::<usize>() % grid_size.x,
                self.rng.gen::<usize>() % grid_size.y,
            );
            let wpos = (cell_pos * cell_size + cell_size / 2)
                .map2(Vec2::from(TerrainChunkSize::SIZE), |e, sz: u32| {
                    e as i32 * sz as i32 + sz as i32 / 2
                });

            locations.push(Location::generate(wpos, &mut rng));

            loc_grid[cell_pos.y * grid_size.x + cell_pos.x] = Some(locations.len() - 1);
        }

        // Find neighbours
        let mut loc_clone = locations
            .iter()
            .map(|l| l.center)
            .enumerate()
            .collect::<Vec<_>>();
        for i in 0..locations.len() {
            let pos = locations[i].center;

            loc_clone.sort_by_key(|(_, l)| l.distance_squared(pos));

            loc_clone.iter().skip(1).take(2).for_each(|(j, _)| {
                locations[i].neighbours.insert(*j);
                locations[*j].neighbours.insert(i);
            });
        }

        // Simulate invasion!
        let invasion_cycles = 25;
        for _ in 0..invasion_cycles {
            for i in 0..grid_size.x {
                for j in 0..grid_size.y {
                    if loc_grid[j * grid_size.x + i].is_none() {
                        const R_COORDS: [i32; 5] = [-1, 0, 1, 0, -1];
                        let idx = self.rng.gen::<usize>() % 4;
                        let loc = Vec2::new(i as i32 + R_COORDS[idx], j as i32 + R_COORDS[idx + 1])
                            .map(|e| e as usize);

                        loc_grid[j * grid_size.x + i] =
                            loc_grid.get(loc.y * grid_size.x + loc.x).cloned().flatten();
                    }
                }
            }
        }

        // Place the locations onto the world
        let gen = StructureGen2d::new(self.seed, cell_size as u32, cell_size as u32 / 2);
        for i in 0..WORLD_SIZE.x {
            for j in 0..WORLD_SIZE.y {
                let chunk_pos = Vec2::new(i as i32, j as i32);
                let block_pos = Vec2::new(
                    chunk_pos.x * TerrainChunkSize::SIZE.x as i32,
                    chunk_pos.y * TerrainChunkSize::SIZE.y as i32,
                );
                let _cell_pos = Vec2::new(i / cell_size, j / cell_size);

                // Find the distance to each region
                let near = gen.get(chunk_pos);
                let mut near = near
                    .iter()
                    .map(|(pos, seed)| RegionInfo {
                        chunk_pos: *pos,
                        block_pos: pos.map2(Vec2::from(TerrainChunkSize::SIZE), |e, sz: u32| {
                            e * sz as i32
                        }),
                        dist: (pos - chunk_pos).map(|e| e as f32).magnitude(),
                        seed: *seed,
                    })
                    .collect::<Vec<_>>();

                // Sort regions based on distance
                near.sort_by(|a, b| a.dist.partial_cmp(&b.dist).unwrap());

                let nearest_cell_pos = near[0].chunk_pos.map(|e| e as usize) / cell_size;
                self.get_mut(chunk_pos).unwrap().location = loc_grid
                    .get(nearest_cell_pos.y * grid_size.x + nearest_cell_pos.x)
                    .cloned()
                    .unwrap_or(None)
                    .map(|loc_idx| LocationInfo { loc_idx, near });

                let town_size = 200;
                let in_town = self
                    .get(chunk_pos)
                    .unwrap()
                    .location
                    .as_ref()
                    .map(|l| {
                        locations[l.loc_idx].center.distance_squared(block_pos)
                            < town_size * town_size
                    })
                    .unwrap_or(false);
                if in_town {
                    self.get_mut(chunk_pos).unwrap().spawn_rate = 0.0;
                }
            }
        }

        // Stage 2 - towns!
        let mut maybe_towns = HashMap::new();
        for i in 0..WORLD_SIZE.x {
            for j in 0..WORLD_SIZE.y {
                let chunk_pos = Vec2::new(i as i32, j as i32);
                let wpos = chunk_pos.map2(Vec2::from(TerrainChunkSize::SIZE), |e, sz: u32| {
                    e * sz as i32 + sz as i32 / 2
                });

                let near_towns = self.gen_ctx.town_gen.get(wpos);
                let town = near_towns
                    .iter()
                    .min_by_key(|(pos, seed)| wpos.distance_squared(*pos));

                if let Some((pos, _)) = town {
                    let maybe_town = maybe_towns
                        .entry(*pos)
                        .or_insert_with(|| {
                            TownState::generate(*pos, &mut ColumnGen::new(self), &mut rng)
                                .map(|t| Arc::new(t))
                        })
                        .as_mut()
                        // Only care if we're close to the town
                        .filter(|town| {
                            Vec2::from(town.center()).distance_squared(wpos)
                                < town.radius().add(64).pow(2)
                        })
                        .cloned();

                    self.get_mut(chunk_pos).unwrap().structures.town = maybe_town;
                }
            }
        }

        self.rng = rng;
        self.locations = locations;
    }

    pub fn get(&self, chunk_pos: Vec2<i32>) -> Option<&SimChunk> {
        if chunk_pos
            .map2(WORLD_SIZE, |e, sz| e >= 0 && e < sz as i32)
            .reduce_and()
        {
            Some(&self.chunks[vec2_as_uniform_idx(chunk_pos)])
        } else {
            None
        }
    }

    pub fn get_wpos(&self, wpos: Vec2<i32>) -> Option<&SimChunk> {
        self.get(wpos.map2(Vec2::from(TerrainChunkSize::SIZE), |e, sz: u32| {
            e / sz as i32
        }))
    }

    pub fn get_mut(&mut self, chunk_pos: Vec2<i32>) -> Option<&mut SimChunk> {
        if chunk_pos
            .map2(WORLD_SIZE, |e, sz| e >= 0 && e < sz as i32)
            .reduce_and()
        {
            Some(&mut self.chunks[vec2_as_uniform_idx(chunk_pos)])
        } else {
            None
        }
    }

    pub fn get_base_z(&self, chunk_pos: Vec2<i32>) -> Option<f32> {
        self.get(chunk_pos).and_then(|_| {
            (0..2)
                .map(|i| (0..2).map(move |j| (i, j)))
                .flatten()
                .map(|(i, j)| {
                    self.get(chunk_pos + Vec2::new(i, j))
                        .map(|c| c.get_base_z())
                })
                .flatten()
                .fold(None, |a: Option<f32>, x| a.map(|a| a.min(x)).or(Some(x)))
        })
    }

    pub fn get_interpolated<T, F>(&self, pos: Vec2<i32>, mut f: F) -> Option<T>
    where
        T: Copy + Default + Add<Output = T> + Mul<f32, Output = T>,
        F: FnMut(&SimChunk) -> T,
    {
        let pos = pos.map2(TerrainChunkSize::SIZE.into(), |e, sz: u32| {
            e as f64 / sz as f64
        });

        let cubic = |a: T, b: T, c: T, d: T, x: f32| -> T {
            let x2 = x * x;

            // Catmull-Rom splines
            let co0 = a * -0.5 + b * 1.5 + c * -1.5 + d * 0.5;
            let co1 = a + b * -2.5 + c * 2.0 + d * -0.5;
            let co2 = a * -0.5 + c * 0.5;
            let co3 = b;

            co0 * x2 * x + co1 * x2 + co2 * x + co3
        };

        let mut x = [T::default(); 4];

        for (x_idx, j) in (-1..3).enumerate() {
            let y0 = f(self.get(pos.map2(Vec2::new(j, -1), |e, q| e.max(0.0) as i32 + q))?);
            let y1 = f(self.get(pos.map2(Vec2::new(j, 0), |e, q| e.max(0.0) as i32 + q))?);
            let y2 = f(self.get(pos.map2(Vec2::new(j, 1), |e, q| e.max(0.0) as i32 + q))?);
            let y3 = f(self.get(pos.map2(Vec2::new(j, 2), |e, q| e.max(0.0) as i32 + q))?);

            x[x_idx] = cubic(y0, y1, y2, y3, pos.y.fract() as f32);
        }

        Some(cubic(x[0], x[1], x[2], x[3], pos.x.fract() as f32))
    }
}

pub struct SimChunk {
    pub chaos: f32,
    pub alt_base: f32,
    pub alt: f32,
    pub flux: f32,
    pub temp: f32,
    pub humidity: f32,
    pub rockiness: f32,
    pub is_cliffs: bool,
    pub near_cliffs: bool,
    pub tree_density: f32,
    pub forest_kind: ForestKind,
    pub spawn_rate: f32,
    pub location: Option<LocationInfo>,

    pub structures: Structures,
}

#[derive(Copy, Clone)]
pub struct RegionInfo {
    pub chunk_pos: Vec2<i32>,
    pub block_pos: Vec2<i32>,
    pub dist: f32,
    pub seed: u32,
}

#[derive(Clone)]
pub struct LocationInfo {
    pub loc_idx: usize,
    pub near: Vec<RegionInfo>,
}

#[derive(Clone)]
pub struct Structures {
    pub town: Option<Arc<TownState>>,
}

impl SimChunk {
    fn generate(posi: usize, gen_ctx: &GenCtx, gen_cdf: &GenCdf) -> Self {
        let pos = uniform_idx_as_vec2(posi);
        let wposf = (pos * TerrainChunkSize::SIZE.map(|e| e as i32)).map(|e| e as f64);

        let (_, alt_base) = gen_cdf.alt_base[posi];
        let map_edge_factor = map_edge_factor(posi);
        let (_, chaos) = gen_cdf.chaos[posi];
        let (humid_uniform, _) = gen_cdf.humid_base[posi];
        let alt_pre = gen_cdf.alt[posi];
        let (flux_uniform, flux) = gen_cdf.flux[posi];
        let (alt_uniform, _) = gen_cdf.alt_no_water[posi];
        let (temp_uniform, _) = gen_cdf.temp_base[posi];

        /* // Flux is just flux_uniform, currently.
        let flux = flux_uniform; */

        /* // Vertical difference from the equator (NOTE: "uniform" with much lower granularity than
        // other uniform quantities, but hopefully this doesn't matter *too* much--if it does, we
        // can always add a small x component).
        //
        // Not clear that we want this yet, let's see.
        let latitude_uniform = (pos.y as f32 / WORLD_SIZE.y as f32).sub(0.5).mul(2.0);

        // Even less granular--if this matters we can make the sign affect the quantiy slightly.
        let abs_lat_uniform = latitude_uniform.abs(); */

        // Take the weighted average of our randomly generated base humidity, the scaled
        // negative altitude, and the calculated water flux over this point in order to compute
        // humidity.
        const HUMID_WEIGHTS: [f32; 3] = [1.0, 1.0, 1.0];
        let humidity = cdf_irwin_hall(&HUMID_WEIGHTS, [
            humid_uniform, flux_uniform, 1.0 - alt_uniform
        ]);

        // We also correlate temperature negatively with altitude and absolute latitude, using
        // different weighting than we use for humidity.
        const TEMP_WEIGHTS: [f32; 2] = [2.0, 1.0/*, 1.0*/];
        let temp = cdf_irwin_hall(&TEMP_WEIGHTS, [
            temp_uniform, 1.0 - alt_uniform,/* 1.0 - abs_lat_uniform*/
        ])
            // Convert to [-1, 1]
            .sub(0.5)
            .mul(2.0);

        let alt_base = alt_base.mul(CONFIG.mountain_scale);
        let alt = CONFIG
            .sea_level
            .mul(map_edge_factor)
            .add(alt_pre.mul(CONFIG.mountain_scale));

        let cliff = gen_ctx.cliff_nz.get((wposf.div(2048.0)).into_array()) as f32 + chaos * 0.2;

        // Logistic regression.  Make sure x ∈ (0, 1).
        let logit = |x: f32| x.ln() - x.neg().ln_1p();
        // 0.5 + 0.5 * tanh(ln(1 / (1 - 0.1) - 1) / (2 * (sqrt(3)/pi)))
        let logistic_2_base = 3.0f32.sqrt().mul(f32::consts::FRAC_2_PI);
        // Assumes μ = 0, σ = 1
        let logistic_cdf = |x: f32| x.div(logistic_2_base).tanh().mul(0.5).add(0.5);

        // No trees in the ocean or with zero humidity (currently)
        let tree_density = if alt <= CONFIG.sea_level + 5.0 {
            0.0
        } else {
            let tree_density = (gen_ctx.tree_nz.get((wposf.div(1024.0)).into_array()) as f32)
                .mul(1.5)
                .add(1.0)
                .mul(0.5)
                .mul(1.2 - chaos * 0.95)
                .add(0.05)
                .max(0.0)
                .min(1.0);
            // Tree density should go (by a lot) with humidity.
            if humidity <= 0.0 || tree_density <= 0.0 {
                0.0
            } else if humidity >= 1.0 || tree_density >= 1.0 {
                1.0
            } else {
                // Weighted logit sum.
                logistic_cdf(logit(humidity) + 0.5 * logit(tree_density))
            }
            // rescale to (-0.95, 0.95)
            .sub(0.5)
            .mul(0.95)
            .add(0.5)
        };

        Self {
            chaos,
            alt_base,
            flux,
            alt,
            temp,
            humidity,
            rockiness: (gen_ctx.rock_nz.get((wposf.div(1024.0)).into_array()) as f32)
                .sub(0.1)
                .mul(1.3)
                .max(0.0),
            is_cliffs: cliff > 0.5 && alt > CONFIG.sea_level + 5.0,
            near_cliffs: cliff > 0.2,
            tree_density,
            forest_kind: if temp > 0.0 {
                if temp > CONFIG.desert_temp {
                    if humidity > CONFIG.jungle_hum {
                        // Forests in desert temperatures with extremely high humidity
                        // should probably be different from palm trees, but we use them
                        // for now.
                        ForestKind::Palm
                    } else if humidity > CONFIG.forest_hum {
                        ForestKind::Palm
                    } else if humidity > CONFIG.desert_hum {
                        // Low but not desert humidity, so we should really have some other
                        // terrain...
                        ForestKind::Savannah
                    } else {
                        ForestKind::Savannah
                    }
                } else if temp > CONFIG.tropical_temp {
                    if humidity > CONFIG.jungle_hum {
                        if tree_density > 0.0 {
                            println!("Mangrove: {:?}", wposf);
                        }
                        ForestKind::Mangrove
                    } else if humidity > CONFIG.forest_hum {
                        // NOTE: Probably the wrong kind of tree for this climate.
                        ForestKind::Oak
                    } else if humidity > CONFIG.desert_hum {
                        // Low but not desert... need something besides savannah.
                        ForestKind::Savannah
                    } else {
                        ForestKind::Savannah
                    }
                } else {
                    if humidity > CONFIG.jungle_hum {
                        // Temperate climate with jungle humidity...
                        // https://en.wikipedia.org/wiki/Humid_subtropical_climates are often
                        // densely wooded and full of water.  Semitropical rainforests, basically.
                        // For now we just treet them like other rainforests.
                        ForestKind::Oak
                    } else if humidity > CONFIG.forest_hum {
                        // Moderate climate, moderate humidity.
                        ForestKind::Oak
                    } else if humidity > CONFIG.desert_hum {
                        // With moderate temperature and low humidity, we should probably see
                        // something different from savannah, but oh well...
                        ForestKind::Savannah
                    } else {
                        ForestKind::Savannah
                    }
                }
            } else {
                // For now we don't take humidity into account for cold climates (but we really
                // should!) except that we make sure we only have snow pines when there is snow.
                if temp <= CONFIG.snow_temp && humidity > CONFIG.forest_hum {
                    ForestKind::SnowPine
                } else if humidity > CONFIG.desert_hum {
                    ForestKind::Pine
                } else {
                    // Should really have something like tundra.
                    ForestKind::Pine
                }
            },
            spawn_rate: 1.0,
            location: None,

            structures: Structures { town: None },
        }
    }

    pub fn get_base_z(&self) -> f32 {
        self.alt - self.chaos * 50.0 - 16.0
    }

    pub fn get_name(&self, world: &WorldSim) -> Option<String> {
        if let Some(loc) = &self.location {
            Some(world.locations[loc.loc_idx].name().to_string())
        } else {
            None
        }
    }

    pub fn get_biome(&self) -> BiomeKind {
        if self.alt < CONFIG.sea_level {
            BiomeKind::Ocean
        } else if self.chaos > 0.6 {
            BiomeKind::Mountain
        } else if self.temp > CONFIG.desert_temp {
            BiomeKind::Desert
        } else if self.temp < CONFIG.snow_temp {
            BiomeKind::Snowlands
        } else if self.tree_density > 0.65 {
            BiomeKind::Forest
        } else {
            BiomeKind::Grassland
        }
    }
}<|MERGE_RESOLUTION|>--- conflicted
+++ resolved
@@ -13,13 +13,9 @@
 
 use crate::{
     all::ForestKind,
-<<<<<<< HEAD
-    util::{seed_expan, RandomField, Sampler, StructureGen2d},
-=======
     column::ColumnGen,
     generator::TownState,
-    util::{seed_expan, FastNoise, Sampler, StructureGen2d},
->>>>>>> 69198864
+    util::{seed_expan, FastNoise, RandomField, Sampler, StructureGen2d},
     CONFIG,
 };
 use common::{
@@ -201,7 +197,6 @@
         // We ignore sea level because we actually want to be relative to sea level here and want
         // things in CONFIG.mountain_scale units, but otherwise this is a correct altitude
         // calculation.  Note that this is using the "unadjusted" temperature.
-<<<<<<< HEAD
         let (alt, mut alt_pos) = rayon::join(
             || uniform_noise(|posi, wposf| {
                 // This is the extension upwards from the base added to some extra noise from -1 to
@@ -222,7 +217,7 @@
                     // maximal at 0.  Also to be multiplied by CONFIG.mountain_scale.
                     let alt_main = (gen_ctx.alt_nz.get((wposf.div(2_000.0)).into_array()) as f32)
                         .abs()
-                        .powf(1.45);
+                        .powf(1.35);
 
                     (0.0 + alt_main
                         + (gen_ctx.small_nz.get((wposf.div(300.0)).into_array()) as f32)
@@ -254,40 +249,6 @@
             .collect::<Vec<_>>().into_boxed_slice(); */
         let alt = do_erosion(&alt/*v*/, &mut *alt_pos, 0.0, 8, &river_seed, &rock_strength_nz, |posi| {
             alt[posi].1 * 0.05//0.05
-=======
-        let alt = uniform_noise(|posi, wposf| {
-            // This is the extension upwards from the base added to some extra noise from -1 to 1.
-            // The extra noise is multiplied by alt_main (the mountain part of the extension)
-            // clamped to [0.25, 1], and made 60% larger (so the extra noise is between [-1.6, 1.6],
-            // and the final noise is never more than 160% or less than 40% of the original noise,
-            // depending on altitude).
-            // Adding this to alt_main thus yields a value between -0.4 (if alt_main = 0 and
-            // gen_ctx = -1) and 2.6 (if alt_main = 1 and gen_ctx = 1).  When the generated small_nz
-            // value hits -0.625 the value crosses 0, so most of the points are above 0.
-            //
-            // Then, we add 1 and divide by 2 to get a value between 0.3 and 1.8.
-            let alt_main = {
-                // Extension upwards from the base.  A positive number from 0 to 1 curved to be
-                // maximal at 0.  Also to be multiplied by CONFIG.mountain_scale.
-                let alt_main = (gen_ctx.alt_nz.get((wposf.div(2_000.0)).into_array()) as f32)
-                    .abs()
-                    .powf(1.35);
-
-                (0.0 + alt_main
-                    + (gen_ctx.small_nz.get((wposf.div(300.0)).into_array()) as f32)
-                        .mul(alt_main.max(0.25))
-                        .mul(0.3)
-                        .add(1.0)
-                        .mul(0.5))
-            };
-
-            // Now we can compute the final altitude using chaos.
-            // We multiply by chaos clamped to [0.1, 1.24] to get a value between 0.03 and 2.232 for
-            // alt_pre, then multiply by CONFIG.mountain_scale and add to the base and sea level to
-            // get an adjusted value, then multiply the whole thing by map_edge_factor
-            // (TODO: compute final bounds).
-            Some((alt_base[posi].1 + alt_main.mul(chaos[posi].1)).mul(map_edge_factor(posi)))
->>>>>>> 69198864
         });
         // let alt = do_erosion(&alt, &mut *alt_pos, 0.05, 8, &river_seed, &rock_strength_nz, |_| 0.0);
 
