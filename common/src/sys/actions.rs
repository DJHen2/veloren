<<<<<<< HEAD
use crate::{comp::{Attacking, Rolling, Cidling}, state::DeltaTime};
=======
use crate::{comp::Attacking, comp::Rolling, state::DeltaTime};
>>>>>>> 7d4b1448
use specs::{Entities, Join, Read, System, WriteStorage};

// Basic ECS AI agent system
pub struct Sys;

impl<'a> System<'a> for Sys {
    type SystemData = (
        Entities<'a>,
        Read<'a, DeltaTime>,
        WriteStorage<'a, Attacking>,
        WriteStorage<'a, Rolling>,
<<<<<<< HEAD
        WriteStorage<'a, Cidling>,

    );

    fn run(&mut self, (entities, dt, mut attacks, mut rolls, mut cidles): Self::SystemData) {
=======
    );

    fn run(&mut self, (entities, dt, mut attacks, mut rolls): Self::SystemData) {
>>>>>>> 7d4b1448
        for (entity, attack) in (&entities, &mut attacks).join() {
            attack.time += dt.0;
        }
        let finished_attacks = (&entities, &mut attacks)
            .join()
<<<<<<< HEAD
            .filter(|(_, a)| {
                a.time > 0.25 // TODO: constant
            })
            .map(|(e, _)| e)
=======
            .filter(|(e, a)| {
                a.time > 0.25 // TODO: constant
            })
            .map(|(e, a)| e)
>>>>>>> 7d4b1448
            .collect::<Vec<_>>();

        for entity in finished_attacks {
            attacks.remove(entity);
        }
        for (entity, roll) in (&entities, &mut rolls).join() {
            roll.time += dt.0;
        }
        let finished_rolls = (&entities, &mut rolls)
            .join()
<<<<<<< HEAD
            .filter(|(_, a)| {
                a.time > 0.8 // TODO: constant
            })
            .map(|(e, _)| e)
=======
            .filter(|(e, a)| {
                a.time > 0.8 // TODO: constant
            })
            .map(|(e, a)| e)
>>>>>>> 7d4b1448
            .collect::<Vec<_>>();

        for entity in finished_rolls {
            rolls.remove(entity);
        }
<<<<<<< HEAD
        for (entity, cidle) in (&entities, &mut cidles).join() {
            cidle.time += dt.0;
        }
        let finished_cidles = (&entities, &mut cidles)
            .join()
            .filter(|(_, a)| {
                a.time > 5.0 // TODO: constant
            })
            .map(|(e, _)| e)
            .collect::<Vec<_>>();

        for entity in finished_cidles {
            cidles.remove(entity);
        }
=======
>>>>>>> 7d4b1448
    }
}<|MERGE_RESOLUTION|>--- conflicted
+++ resolved
@@ -1,8 +1,4 @@
-<<<<<<< HEAD
 use crate::{comp::{Attacking, Rolling, Cidling}, state::DeltaTime};
-=======
-use crate::{comp::Attacking, comp::Rolling, state::DeltaTime};
->>>>>>> 7d4b1448
 use specs::{Entities, Join, Read, System, WriteStorage};
 
 // Basic ECS AI agent system
@@ -14,33 +10,21 @@
         Read<'a, DeltaTime>,
         WriteStorage<'a, Attacking>,
         WriteStorage<'a, Rolling>,
-<<<<<<< HEAD
         WriteStorage<'a, Cidling>,
 
     );
 
     fn run(&mut self, (entities, dt, mut attacks, mut rolls, mut cidles): Self::SystemData) {
-=======
-    );
-
-    fn run(&mut self, (entities, dt, mut attacks, mut rolls): Self::SystemData) {
->>>>>>> 7d4b1448
         for (entity, attack) in (&entities, &mut attacks).join() {
             attack.time += dt.0;
         }
         let finished_attacks = (&entities, &mut attacks)
             .join()
-<<<<<<< HEAD
             .filter(|(_, a)| {
                 a.time > 0.25 // TODO: constant
             })
             .map(|(e, _)| e)
-=======
-            .filter(|(e, a)| {
-                a.time > 0.25 // TODO: constant
-            })
-            .map(|(e, a)| e)
->>>>>>> 7d4b1448
+
             .collect::<Vec<_>>();
 
         for entity in finished_attacks {
@@ -51,23 +35,15 @@
         }
         let finished_rolls = (&entities, &mut rolls)
             .join()
-<<<<<<< HEAD
             .filter(|(_, a)| {
                 a.time > 0.8 // TODO: constant
             })
             .map(|(e, _)| e)
-=======
-            .filter(|(e, a)| {
-                a.time > 0.8 // TODO: constant
-            })
-            .map(|(e, a)| e)
->>>>>>> 7d4b1448
             .collect::<Vec<_>>();
 
         for entity in finished_rolls {
             rolls.remove(entity);
         }
-<<<<<<< HEAD
         for (entity, cidle) in (&entities, &mut cidles).join() {
             cidle.time += dt.0;
         }
@@ -82,7 +58,5 @@
         for entity in finished_cidles {
             cidles.remove(entity);
         }
-=======
->>>>>>> 7d4b1448
     }
 }