use crate::comp::{
<<<<<<< HEAD
    Agent, CharacterState, Controller, ControllerInputs, MountState, MoveState::Glide, Pos, Stats,
=======
    Agent, CharacterState, Controller, MountState, MovementState::Glide, Pos, Stats,
>>>>>>> 8d2c6967
};
use crate::hierarchical::ChunkPath;
use crate::pathfinding::WorldPath;
use crate::terrain::TerrainGrid;
use rand::{seq::SliceRandom, thread_rng};
use specs::{Entities, Join, ReadExpect, ReadStorage, System, WriteStorage};
use vek::*;

/// This system will allow NPCs to modify their controller
pub struct Sys;
impl<'a> System<'a> for Sys {
    type SystemData = (
        Entities<'a>,
        ReadStorage<'a, Pos>,
        ReadStorage<'a, Stats>,
        ReadStorage<'a, CharacterState>,
        ReadExpect<'a, TerrainGrid>,
        WriteStorage<'a, Agent>,
        WriteStorage<'a, Controller>,
        ReadStorage<'a, MountState>,
    );

    fn run(
        &mut self,
        (
            entities,
            positions,
            stats,
            character_states,
            terrain,
            mut agents,
            mut controllers,
            mount_states,
        ): Self::SystemData,
    ) {
        for (entity, pos, agent, controller, mount_state) in (
            &entities,
            &positions,
            &mut agents,
            &mut controllers,
            mount_states.maybe(),
        )
            .join()
        {
            // Skip mounted entities
            if mount_state
                .map(|ms| {
                    if let MountState::Unmounted = ms {
                        false
                    } else {
                        true
                    }
                })
                .unwrap_or(false)
            {
                continue;
            }

            controller.reset();

            let mut inputs = &mut controller.inputs;

            match agent {
                Agent::Traveler { path } => {
                    let mut new_path: Option<WorldPath> = None;
                    let is_destination = |cur_pos: Vec3<i32>, dest: Vec3<i32>| {
                        Vec2::<i32>::from(cur_pos) == Vec2::<i32>::from(dest)
                    };

                    let found_destination = || {
                        const MAX_TRAVEL_DIST: f32 = 200.0;
                        let new_dest = Vec3::new(rand::random::<f32>(), rand::random::<f32>(), 0.0)
                            * MAX_TRAVEL_DIST;
                        new_path = Some(
                            ChunkPath::new(&*terrain, pos.0, pos.0 + new_dest)
                                .get_worldpath(&*terrain),
                        );
                    };

                    path.move_along_path(
                        &*terrain,
                        pos,
                        &mut inputs,
                        is_destination,
                        found_destination,
                    );

                    if let Some(new_path) = new_path {
                        *path = new_path;
                    }
                }
                Agent::Wanderer(bearing) => {
                    *bearing += Vec2::new(rand::random::<f32>() - 0.5, rand::random::<f32>() - 0.5)
                        * 0.1
                        - *bearing * 0.01
                        - pos.0 * 0.0002;

                    if bearing.magnitude_squared() > 0.001 {
                        inputs.move_dir = bearing.normalized();
                    }
                }
                Agent::Pet { target, offset } => {
                    // Run towards target.
                    match positions.get(*target) {
                        Some(tgt_pos) => {
                            let tgt_pos = tgt_pos.0 + *offset;

                            if tgt_pos.z > pos.0.z + 1.0 {
                                inputs.jump.set_state(true);
                            }

                            // Move towards the target.
                            let dist: f32 = Vec2::from(tgt_pos - pos.0).magnitude();
                            inputs.move_dir = if dist > 5.0 {
                                Vec2::from(tgt_pos - pos.0).normalized()
                            } else if dist < 1.5 && dist > 0.001 {
                                Vec2::from(pos.0 - tgt_pos).normalized()
                            } else {
                                Vec2::zero()
                            };
                        }
                        _ => inputs.move_dir = Vec2::zero(),
                    }

                    // Change offset occasionally.
                    if rand::random::<f32>() < 0.003 {
                        *offset =
                            Vec2::new(rand::random::<f32>() - 0.5, rand::random::<f32>() - 0.5)
                                * 10.0;
                    }
                }
                Agent::Enemy { bearing, target } => {
                    const SIGHT_DIST: f32 = 30.0;
                    const MIN_ATTACK_DIST: f32 = 3.25;
                    let mut choose_new = false;

                    if let Some((Some(target_pos), Some(target_stats), Some(target_character))) =
                        target.map(|target| {
                            (
                                positions.get(target),
                                stats.get(target),
                                character_states.get(target),
                            )
                        })
                    {
                        inputs.look_dir = target_pos.0 - pos.0;

                        let dist = Vec2::<f32>::from(target_pos.0 - pos.0).magnitude();
                        if target_stats.is_dead {
                            choose_new = true;
                        } else if dist < 0.001 {
                            // Probably can only happen when entities are at a different z-level
                            // since at the same level repulsion would keep them apart.
                            // Distinct from the first if block since we may want to change the
                            // behavior for this case.
                            choose_new = true;
                        } else if dist < MIN_ATTACK_DIST {
                            // Fight (and slowly move closer)
                            inputs.move_dir =
                                Vec2::<f32>::from(target_pos.0 - pos.0).normalized() * 0.01;
                            inputs.primary.set_state(true);
                        } else if dist < SIGHT_DIST {
                            inputs.move_dir =
                                Vec2::<f32>::from(target_pos.0 - pos.0).normalized() * 0.96;

                            if rand::random::<f32>() < 0.02 {
                                inputs.roll.set_state(true);
                            }

                            if target_character.move_state == Glide(None)
                                && target_pos.0.z > pos.0.z + 5.0
                            {
                                inputs.glide.set_state(true);
                                inputs.jump.set_state(true);
                            }
                        } else {
                            choose_new = true;
                        }
                    } else {
                        *bearing +=
                            Vec2::new(rand::random::<f32>() - 0.5, rand::random::<f32>() - 0.5)
                                * 0.1
                                - *bearing * 0.005;

                        inputs.move_dir = if bearing.magnitude_squared() > 0.001 {
                            bearing.normalized()
                        } else {
                            Vec2::zero()
                        };

                        choose_new = true;
                    }

                    if choose_new && rand::random::<f32>() < 0.1 {
                        let entities = (&entities, &positions, &stats)
                            .join()
                            .filter(|(e, e_pos, e_stats)| {
                                (e_pos.0 - pos.0).magnitude() < SIGHT_DIST
                                    && *e != entity
                                    && !e_stats.is_dead
                            })
                            .map(|(e, _, _)| e)
                            .collect::<Vec<_>>();

                        let mut rng = thread_rng();
                        *target = (&entities).choose(&mut rng).cloned();
                    }
                }
            }

            debug_assert!(inputs.move_dir.map(|e| !e.is_nan()).reduce_and());
            debug_assert!(inputs.look_dir.map(|e| !e.is_nan()).reduce_and());
        }
    }
}<|MERGE_RESOLUTION|>--- conflicted
+++ resolved
@@ -1,9 +1,5 @@
 use crate::comp::{
-<<<<<<< HEAD
     Agent, CharacterState, Controller, ControllerInputs, MountState, MoveState::Glide, Pos, Stats,
-=======
-    Agent, CharacterState, Controller, MountState, MovementState::Glide, Pos, Stats,
->>>>>>> 8d2c6967
 };
 use crate::hierarchical::ChunkPath;
 use crate::pathfinding::WorldPath;
