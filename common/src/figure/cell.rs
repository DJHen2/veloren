--- conflicted
+++ resolved
@@ -2,11 +2,7 @@
 use vek::*;
 
 /// A type representing a single voxel in a figure.
-<<<<<<< HEAD
-#[derive(Copy, Clone, Debug, PartialEq)]
-=======
 #[derive(Copy, Clone, Debug, PartialEq, Eq)]
->>>>>>> 1f859111
 pub enum Cell {
     Filled([u8; 3]),
     Empty,
