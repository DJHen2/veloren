pub const GIT_VERSION: &str = include_str!(concat!(env!("OUT_DIR"), "/githash"));

lazy_static::lazy_static! {
    pub static ref GIT_HASH: &'static str = include_str!(concat!(env!("OUT_DIR"), "/githash")).split("/").nth(0).expect("failed to retrieve git_hash!");
    pub static ref GIT_DATE: &'static str = include_str!(concat!(env!("OUT_DIR"), "/githash")).split("/").nth(1).expect("failed to retrieve git_date!");
}

use vek::{Mat3, Rgb, Rgba, Vec3};

<<<<<<< HEAD
/// TODO: Move these to a named utils folder. Are they even being used? I couldnt find references.
/// This is a fast approximation of powf. This should only be used when minor accuracy loss is acceptable.
#[inline(always)]
#[allow(unsafe_code)]
fn approx_powf(b: f32, e: f32) -> f32 {
    unsafe {
        let b = b as f64;
        let e = e as f64;
        union Swagger {
            f: f64,
            a: [i32; 2],
        }
        let mut b = Swagger { f: b };
        b.a[1] = (e * (b.a[1] as f64 - 1072632447.0) + 1072632447.0) as i32;
        b.a[0] = 0;
        b.f as f32
    }
}

#[cfg(test)]
mod approx_powf_tests {
    fn close_ei(a: f32, b: f32) -> bool {
        (a - b < 1.0 && a - b > 0.0) || (b - a < 1.0 && b - a > 0.0)
    }

    #[test]
    fn accuracy_1() {
        let test_values: Vec<f32> = vec![3.0, 2.5, 1.5, 2.2];
        test_values.windows(2).for_each(|a| {
            assert!(close_ei(a[0].powf(a[1]), super::approx_powf(a[0], a[1])));
        });
    }
}

/// TODO: Move these to a named utils folder. Are they even being used? I couldnt find references.
=======
>>>>>>> 8d2c6967
#[inline(always)]
pub fn srgb_to_linear(col: Rgb<f32>) -> Rgb<f32> {
    col.map(|c| {
        if c <= 0.104 {
            c * 0.08677088
        } else {
            0.012522878 * c + 0.682171111 * c * c + 0.305306011 * c * c * c
        }
    })
}

/// TODO: Move these to a named utils folder. Are they even being used? I couldnt find references.
#[inline(always)]
pub fn linear_to_srgb(col: Rgb<f32>) -> Rgb<f32> {
    col.map(|c| {
        if c <= 0.0060 {
            c * 11.500726
        } else {
            let s1 = c.sqrt();
            let s2 = s1.sqrt();
            let s3 = s2.sqrt();
            0.585122381 * s1 + 0.783140355 * s2 - 0.368262736 * s3
        }
    })
}

/// TODO: Move these to a named utils folder. Are they even being used? I couldnt find references.
#[inline(always)]
pub fn srgba_to_linear(col: Rgba<f32>) -> Rgba<f32> {
    Rgba::from_translucent(srgb_to_linear(Rgb::from(col)), col.a)
}

/// TODO: Move these to a named utils folder. Are they even being used? I couldnt find references.
#[inline(always)]
pub fn linear_to_srgba(col: Rgba<f32>) -> Rgba<f32> {
    Rgba::from_translucent(linear_to_srgb(Rgb::from(col)), col.a)
}

/// TODO: Move these to a named utils folder. Are they even being used? I couldnt find references.
/// Convert rgb to hsv. Expects rgb to be [0, 1].
#[inline(always)]
pub fn rgb_to_hsv(rgb: Rgb<f32>) -> Vec3<f32> {
    let (r, g, b) = rgb.into_tuple();
    let (max, min, diff, add) = {
        let (max, min, diff, add) = if r > g {
            (r, g, g - b, 0.0)
        } else {
            (g, r, b - r, 2.0)
        };
        if b > max {
            (b, min, r - g, 4.0)
        } else {
            (max, b.min(min), diff, add)
        }
    };

    let v = max;
    let h = if max == min {
        0.0
    } else {
        let mut h = 60.0 * (add + diff / (max - min));
        if h < 0.0 {
            h += 360.0;
        }
        h
    };
    let s = if max == 0.0 { 0.0 } else { (max - min) / max };

    Vec3::new(h, s, v)
}

/// TODO: Move these to a named utils folder. Are they even being used? I couldnt find references.
/// Convert hsv to rgb. Expects h [0, 360], s [0, 1], v [0, 1]
#[inline(always)]
pub fn hsv_to_rgb(hsv: Vec3<f32>) -> Rgb<f32> {
    let (h, s, v) = hsv.into_tuple();
    let c = s * v;
    let h = h / 60.0;
    let x = c * (1.0 - (h % 2.0 - 1.0).abs());
    let m = v - c;

    let (r, g, b) = if h >= 0.0 && h <= 1.0 {
        (c, x, 0.0)
    } else if h <= 2.0 {
        (x, c, 0.0)
    } else if h <= 3.0 {
        (0.0, c, x)
    } else if h <= 4.0 {
        (0.0, x, c)
    } else if h <= 5.0 {
        (x, 0.0, c)
    } else {
        (c, 0.0, x)
    };

    Rgb::new(r + m, g + m, b + m)
}

/// TODO: Move these to a named utils folder. Are they even being used? I couldnt find references.
/// Convert linear rgb to CIExyY
#[inline(always)]
pub fn rgb_to_xyy(rgb: Rgb<f32>) -> Vec3<f32> {
    // XYZ
    let xyz = Mat3::new(
        0.4124, 0.3576, 0.1805, 0.2126, 0.7152, 0.0722, 0.0193, 0.1192, 0.9504,
    ) * Vec3::from(rgb);

    let sum = xyz.sum();
    Vec3::new(xyz.x / sum, xyz.y / sum, xyz.y)
}

/// TODO: Move these to a named utils folder. Are they even being used? I couldnt find references.
/// Convert to CIExyY to linear rgb
#[inline(always)]
pub fn xyy_to_rgb(xyy: Vec3<f32>) -> Rgb<f32> {
    let xyz = Vec3::new(
        xyy.z / xyy.y * xyy.x,
        xyy.z,
        xyy.z / xyy.y * (1.0 - xyy.x - xyy.y),
    );

    Rgb::from(
        Mat3::new(
            3.2406, -1.5372, -0.4986, -0.9689, 1.8758, 0.0415, 0.0557, -0.2040, 1.0570,
        ) * xyz,
    )
}

/// TODO: Move these to a named utils folder. Are they even being used? I couldnt find references.
// TO-DO: speed this up
#[inline(always)]
pub fn saturate_srgb(col: Rgb<f32>, value: f32) -> Rgb<f32> {
    let mut hsv = rgb_to_hsv(srgb_to_linear(col));
    hsv.y *= 1.0 + value;
    linear_to_srgb(hsv_to_rgb(hsv).map(|e| e.min(1.0).max(0.0)))
}

/// TODO: Move these to a named utils folder. Are they even being used? I couldnt find references.
/// Preserves the luma of one color while changing its chromaticty to match the other
#[inline(always)]
pub fn chromify_srgb(luma: Rgb<f32>, chroma: Rgb<f32>) -> Rgb<f32> {
    let l = rgb_to_xyy(srgb_to_linear(luma)).z;
    let mut xyy = rgb_to_xyy(srgb_to_linear(chroma));
    xyy.z = l;

    linear_to_srgb(xyy_to_rgb(xyy).map(|e| e.min(1.0).max(0.0)))
}<|MERGE_RESOLUTION|>--- conflicted
+++ resolved
@@ -7,44 +7,6 @@
 
 use vek::{Mat3, Rgb, Rgba, Vec3};
 
-<<<<<<< HEAD
-/// TODO: Move these to a named utils folder. Are they even being used? I couldnt find references.
-/// This is a fast approximation of powf. This should only be used when minor accuracy loss is acceptable.
-#[inline(always)]
-#[allow(unsafe_code)]
-fn approx_powf(b: f32, e: f32) -> f32 {
-    unsafe {
-        let b = b as f64;
-        let e = e as f64;
-        union Swagger {
-            f: f64,
-            a: [i32; 2],
-        }
-        let mut b = Swagger { f: b };
-        b.a[1] = (e * (b.a[1] as f64 - 1072632447.0) + 1072632447.0) as i32;
-        b.a[0] = 0;
-        b.f as f32
-    }
-}
-
-#[cfg(test)]
-mod approx_powf_tests {
-    fn close_ei(a: f32, b: f32) -> bool {
-        (a - b < 1.0 && a - b > 0.0) || (b - a < 1.0 && b - a > 0.0)
-    }
-
-    #[test]
-    fn accuracy_1() {
-        let test_values: Vec<f32> = vec![3.0, 2.5, 1.5, 2.2];
-        test_values.windows(2).for_each(|a| {
-            assert!(close_ei(a[0].powf(a[1]), super::approx_powf(a[0], a[1])));
-        });
-    }
-}
-
-/// TODO: Move these to a named utils folder. Are they even being used? I couldnt find references.
-=======
->>>>>>> 8d2c6967
 #[inline(always)]
 pub fn srgb_to_linear(col: Rgb<f32>) -> Rgb<f32> {
     col.map(|c| {
@@ -56,7 +18,6 @@
     })
 }
 
-/// TODO: Move these to a named utils folder. Are they even being used? I couldnt find references.
 #[inline(always)]
 pub fn linear_to_srgb(col: Rgb<f32>) -> Rgb<f32> {
     col.map(|c| {
@@ -71,19 +32,16 @@
     })
 }
 
-/// TODO: Move these to a named utils folder. Are they even being used? I couldnt find references.
 #[inline(always)]
 pub fn srgba_to_linear(col: Rgba<f32>) -> Rgba<f32> {
     Rgba::from_translucent(srgb_to_linear(Rgb::from(col)), col.a)
 }
 
-/// TODO: Move these to a named utils folder. Are they even being used? I couldnt find references.
 #[inline(always)]
 pub fn linear_to_srgba(col: Rgba<f32>) -> Rgba<f32> {
     Rgba::from_translucent(linear_to_srgb(Rgb::from(col)), col.a)
 }
 
-/// TODO: Move these to a named utils folder. Are they even being used? I couldnt find references.
 /// Convert rgb to hsv. Expects rgb to be [0, 1].
 #[inline(always)]
 pub fn rgb_to_hsv(rgb: Rgb<f32>) -> Vec3<f32> {
@@ -116,7 +74,6 @@
     Vec3::new(h, s, v)
 }
 
-/// TODO: Move these to a named utils folder. Are they even being used? I couldnt find references.
 /// Convert hsv to rgb. Expects h [0, 360], s [0, 1], v [0, 1]
 #[inline(always)]
 pub fn hsv_to_rgb(hsv: Vec3<f32>) -> Rgb<f32> {
@@ -143,7 +100,6 @@
     Rgb::new(r + m, g + m, b + m)
 }
 
-/// TODO: Move these to a named utils folder. Are they even being used? I couldnt find references.
 /// Convert linear rgb to CIExyY
 #[inline(always)]
 pub fn rgb_to_xyy(rgb: Rgb<f32>) -> Vec3<f32> {
@@ -156,7 +112,6 @@
     Vec3::new(xyz.x / sum, xyz.y / sum, xyz.y)
 }
 
-/// TODO: Move these to a named utils folder. Are they even being used? I couldnt find references.
 /// Convert to CIExyY to linear rgb
 #[inline(always)]
 pub fn xyy_to_rgb(xyy: Vec3<f32>) -> Rgb<f32> {
@@ -173,7 +128,6 @@
     )
 }
 
-/// TODO: Move these to a named utils folder. Are they even being used? I couldnt find references.
 // TO-DO: speed this up
 #[inline(always)]
 pub fn saturate_srgb(col: Rgb<f32>, value: f32) -> Rgb<f32> {
@@ -182,7 +136,6 @@
     linear_to_srgb(hsv_to_rgb(hsv).map(|e| e.min(1.0).max(0.0)))
 }
 
-/// TODO: Move these to a named utils folder. Are they even being used? I couldnt find references.
 /// Preserves the luma of one color while changing its chromaticty to match the other
 #[inline(always)]
 pub fn chromify_srgb(luma: Rgb<f32>, chroma: Rgb<f32>) -> Rgb<f32> {
