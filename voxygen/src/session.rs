use crate::{
    ecs::MyEntity,
    hud::{DebugInfo, Event as HudEvent, Hud},
    i18n::{i18n_asset_key, VoxygenLocalization},
    key_state::KeyState,
    menu::char_selection::CharSelectionState,
    render::Renderer,
    scene::{camera, Scene, SceneData},
    window::{AnalogGameInput, Event, GameInput},
    Direction, Error, GlobalState, PlayState, PlayStateResult,
};
use client::{self, Client, Event::Chat};
use common::{
    assets::{load_watched, watch},
    clock::Clock,
    comp,
    comp::{Pos, Vel, MAX_PICKUP_RANGE_SQR},
    msg::ClientState,
    terrain::{Block, BlockKind},
    vol::ReadVol,
    ChatType,
};
use log::error;
use specs::{Join, WorldExt};
use std::{cell::RefCell, rc::Rc, time::Duration};
use vek::*;

/// The action to perform after a tick
enum TickAction {
    // Continue executing
    Continue,
    // Disconnected (i.e. go to main menu)
    Disconnect,
}

pub struct SessionState {
    scene: Scene,
    client: Rc<RefCell<Client>>,
    hud: Hud,
    key_state: KeyState,
    inputs: comp::ControllerInputs,
    selected_block: Block,
}

/// Represents an active game session (i.e., the one being played).
impl SessionState {
    /// Create a new `SessionState`.
    pub fn new(global_state: &mut GlobalState, client: Rc<RefCell<Client>>) -> Self {
        // Create a scene for this session. The scene handles visible elements of the
        // game world.
        let mut scene = Scene::new(global_state.window.renderer_mut());
        scene
            .camera_mut()
            .set_fov_deg(global_state.settings.graphics.fov);
        let hud = Hud::new(global_state, &client.borrow());
        {
            let my_entity = client.borrow().entity();
            client
                .borrow_mut()
                .state_mut()
                .ecs_mut()
                .insert(MyEntity(my_entity));
        }
        Self {
            scene,
            client,
            key_state: KeyState::new(),
            inputs: comp::ControllerInputs::default(),
            hud,
            selected_block: Block::new(BlockKind::Normal, Rgb::broadcast(255)),
        }
    }
}

impl SessionState {
    /// Tick the session (and the client attached to it).
    fn tick(&mut self, dt: Duration) -> Result<TickAction, Error> {
        self.inputs.tick(dt);
        for event in self.client.borrow_mut().tick(
            self.inputs.clone(),
            dt,
            crate::ecs::sys::add_local_systems,
        )? {
            match event {
                Chat {
                    chat_type: _,
                    message: _,
                } => {
                    self.hud.new_message(event);
                },
                client::Event::Disconnect => return Ok(TickAction::Disconnect),
                client::Event::DisconnectionNotification(time) => {
                    let message = match time {
                        0 => String::from("Goodbye!"),
                        _ => format!("Connection lost. Kicking in {} seconds", time),
                    };

                    self.hud.new_message(Chat {
                        chat_type: ChatType::Meta,
                        message,
                    });
                },
            }
        }

        Ok(TickAction::Continue)
    }

    /// Clean up the session (and the client attached to it) after a tick.
    pub fn cleanup(&mut self) { self.client.borrow_mut().cleanup(); }

    /// Render the session to the screen.
    ///
    /// This method should be called once per frame.
    pub fn render(&mut self, renderer: &mut Renderer) {
        // Clear the screen
        renderer.clear();

        // Render the screen using the global renderer
        {
            let client = self.client.borrow();
            self.scene
                .render(renderer, client.state(), client.entity(), client.get_tick());
        }
        // Draw the UI to the screen
        self.hud.render(renderer, self.scene.globals());

        // Finish the frame
        renderer.flush();
    }
}

impl PlayState for SessionState {
    fn play(&mut self, _: Direction, global_state: &mut GlobalState) -> PlayStateResult {
        // Trap the cursor.
        global_state.window.grab_cursor(true);

        // Set up an fps clock.
        let mut clock = Clock::start();
        self.client.borrow_mut().clear_terrain();

        // Send startup commands to the server
        if global_state.settings.send_logon_commands {
            for cmd in &global_state.settings.logon_commands {
                self.client.borrow_mut().send_chat(cmd.to_string());
            }
        }

        // Keep a watcher on the language
        let mut localization_watcher = watch::ReloadIndicator::new();
        let mut localized_strings = load_watched::<VoxygenLocalization>(
            &i18n_asset_key(&global_state.settings.language.selected_language),
            &mut localization_watcher,
        )
        .unwrap();

        // Game loop
        let mut current_client_state = self.client.borrow().get_client_state();
        while let ClientState::Pending | ClientState::Character = current_client_state {
            // Compute camera data
            self.scene
                .camera_mut()
                .compute_dependents(&*self.client.borrow().state().terrain());
            let camera::Dependents {
                view_mat, cam_pos, ..
            } = self.scene.camera().dependents();

            // Choose a spot above the player's head for item distance checks
            let player_pos = match self
                .client
                .borrow()
                .state()
                .read_storage::<comp::Pos>()
                .get(self.client.borrow().entity())
            {
                Some(pos) => pos.0 + (Vec3::unit_z() * 2.0),
                _ => cam_pos, // Should never happen, but a safe fallback
            };

            let cam_dir: Vec3<f32> = Vec3::from(view_mat.inverted() * -Vec4::unit_z());

            // Check to see whether we're aiming at anything
            let (build_pos, select_pos) = {
                let client = self.client.borrow();
                let terrain = client.state().terrain();

                let cam_ray = terrain
                    .ray(cam_pos, cam_pos + cam_dir * 100.0)
                    .until(|block| block.is_tangible())
                    .cast();

                let cam_dist = cam_ray.0;

                if let Ok(Some(_)) = cam_ray.1 {
                    // The ray hit something, is it within pickup range?
                    let select_pos = if player_pos.distance_squared(cam_pos + cam_dir * cam_dist)
                        <= MAX_PICKUP_RANGE_SQR
                    {
                        Some((cam_pos + cam_dir * cam_dist).map(|e| e.floor() as i32))
                    } else {
                        None
                    };

                    (
                        Some((cam_pos + cam_dir * (cam_dist - 0.01)).map(|e| e.floor() as i32)),
                        select_pos,
                    )
                } else {
                    (None, None)
                }
            };

            // Only highlight collectables
            self.scene.set_select_pos(select_pos.filter(|sp| {
                self.client
                    .borrow()
                    .state()
                    .terrain()
                    .get(*sp)
                    .map(|b| b.is_collectible())
                    .unwrap_or(false)
            }));

            // Handle window events.
            for event in global_state.window.fetch_events(&mut global_state.settings) {
                // Pass all events to the ui first.
                if self.hud.handle_event(event.clone(), global_state) {
                    continue;
                }

                match event {
                    Event::Close => {
                        return PlayStateResult::Shutdown;
                    },
                    Event::InputUpdate(GameInput::Primary, state) => {
                        // Check the existence of CanBuild component. If it's here, use LMB to
                        // place blocks, if not, use it to attack
                        let mut client = self.client.borrow_mut();
                        if state
                            && client
                                .state()
                                .read_storage::<comp::CanBuild>()
                                .get(client.entity())
                                .is_some()
                        {
                            if let Some(build_pos) = build_pos {
                                client.place_block(build_pos, self.selected_block);
                            }
                        } else {
                            self.inputs.primary.set_state(state);
                        }
                    },

                    Event::InputUpdate(GameInput::Secondary, state) => {
                        self.inputs.secondary.set_state(false); // To be changed later on

                        let mut client = self.client.borrow_mut();

                        if state
                            && client
                                .state()
                                .read_storage::<comp::CanBuild>()
                                .get(client.entity())
                                .is_some()
                        {
                            if let Some(select_pos) = select_pos {
                                client.remove_block(select_pos);
                            }
<<<<<<< HEAD
                        } else {
                            self.inputs.secondary.set_state(state);
=======
                        } else if client
                            .state()
                            .read_storage::<comp::CharacterState>()
                            .get(client.entity())
                            .map(|cs| {
                                cs.action.is_wield()
                                    || cs.action.is_block()
                                    || cs.action.is_attack()
                            })
                            .unwrap_or(false)
                        {
                            self.inputs.secondary.set_state(state);
                        } else if state {
>>>>>>> b9639f24
                            if let Some(select_pos) = select_pos {
                                client.collect_block(select_pos);
                            }
                        }
                    },
                    Event::InputUpdate(GameInput::Roll, state) => {
                        let client = self.client.borrow();
                        if client
                            .state()
                            .read_storage::<comp::CanBuild>()
                            .get(client.entity())
                            .is_some()
                        {
                            if state {
                                if let Some(block) = select_pos
                                    .and_then(|sp| client.state().terrain().get(sp).ok().copied())
                                {
                                    self.selected_block = block;
                                }
                            }
                        } else {
                            self.inputs.roll.set_state(state);
                        }
                    },
                    Event::InputUpdate(GameInput::Respawn, state) => {
                        self.inputs.respawn.set_state(state);
                    },
                    Event::InputUpdate(GameInput::Jump, state) => {
                        self.inputs.jump.set_state(state);
                    },
                    Event::InputUpdate(GameInput::Sit, state) => {
                        self.inputs.sit.set_state(state);
                    },
                    Event::InputUpdate(GameInput::MoveForward, state) => self.key_state.up = state,
                    Event::InputUpdate(GameInput::MoveBack, state) => self.key_state.down = state,
                    Event::InputUpdate(GameInput::MoveLeft, state) => self.key_state.left = state,
                    Event::InputUpdate(GameInput::MoveRight, state) => self.key_state.right = state,
                    Event::InputUpdate(GameInput::Glide, state) => {
                        self.inputs.glide.set_state(state);
                    },
                    Event::InputUpdate(GameInput::Climb, state) => {
                        self.inputs.climb.set_state(state)
                    },
                    Event::InputUpdate(GameInput::ClimbDown, state) => {
                        self.inputs.climb_down.set_state(state)
                    },
                    Event::InputUpdate(GameInput::WallLeap, state) => {
                        self.inputs.wall_leap.set_state(state)
                    },
                    Event::InputUpdate(GameInput::Mount, true) => {
                        let mut client = self.client.borrow_mut();
                        if client.is_mounted() {
                            client.unmount();
                        } else {
                            let player_pos = client
                                .state()
                                .read_storage::<comp::Pos>()
                                .get(client.entity())
                                .copied();
                            if let Some(player_pos) = player_pos {
                                // Find closest mountable entity
                                let closest_mountable = (
                                    &client.state().ecs().entities(),
                                    &client.state().ecs().read_storage::<comp::Pos>(),
                                    &client.state().ecs().read_storage::<comp::MountState>(),
                                )
                                    .join()
                                    .filter(|(_, _, ms)| {
                                        if let comp::MountState::Unmounted = ms {
                                            true
                                        } else {
                                            false
                                        }
                                    })
                                    .min_by_key(|(_, pos, _)| {
                                        (player_pos.0.distance_squared(pos.0) * 1000.0) as i32
                                    })
                                    .map(|(uid, _, _)| uid);

                                if let Some(mountee_entity) = closest_mountable {
                                    client.mount(mountee_entity);
                                }
                            }
                        }
                    },
                    Event::InputUpdate(GameInput::Interact, state) => {
                        let mut client = self.client.borrow_mut();

                        let player_pos = client
                            .state()
                            .read_storage::<comp::Pos>()
                            .get(client.entity())
                            .copied();

                        if let (Some(player_pos), true) = (player_pos, state) {
                            let entity = (
                                &client.state().ecs().entities(),
                                &client.state().ecs().read_storage::<comp::Pos>(),
                                &client.state().ecs().read_storage::<comp::Item>(),
                            )
                                .join()
                                .filter(|(_, pos, _)| {
                                    pos.0.distance_squared(player_pos.0) < 3.0 * 3.0
                                })
                                .min_by_key(|(_, pos, _)| {
                                    (pos.0.distance_squared(player_pos.0) * 1000.0) as i32
                                })
                                .map(|(entity, _, _)| entity);

                            if let Some(entity) = entity {
                                client.pick_up(entity);
                            }
                        }
                    },
                    Event::InputUpdate(GameInput::ToggleWield, state) => {
                        self.inputs.toggle_wield.set_state(state)
                    },
                    Event::InputUpdate(GameInput::Charge, state) => {
                        self.inputs.charge.set_state(state);
                    },
                    Event::AnalogGameInput(input) => match input {
                        AnalogGameInput::MovementX(v) => {
                            self.key_state.analog_matrix.x = v;
                        },
                        AnalogGameInput::MovementY(v) => {
                            self.key_state.analog_matrix.y = v;
                        },
                        other => {
                            self.scene.handle_input_event(Event::AnalogGameInput(other));
                        },
                    },

                    // Pass all other events to the scene
                    event => {
                        self.scene.handle_input_event(event);
                    }, // TODO: Do something if the event wasn't handled?
                }
            }

            // Calculate the movement input vector of the player from the current key
            // presses and the camera direction.
            let ori = self.scene.camera().get_orientation();
            let unit_vecs = (
                Vec2::new(ori[0].cos(), -ori[0].sin()),
                Vec2::new(ori[0].sin(), ori[0].cos()),
            );
            let dir_vec = self.key_state.dir_vec();
            self.inputs.move_dir = unit_vecs.0 * dir_vec[0] + unit_vecs.1 * dir_vec[1];

            self.inputs.look_dir = cam_dir;

            // Runs if either in a multiplayer server or the singleplayer server is unpaused
            if global_state.singleplayer.is_none()
                || !global_state.singleplayer.as_ref().unwrap().is_paused()
            {
                // Perform an in-game tick.
                match self.tick(clock.get_avg_delta()) {
                    Ok(TickAction::Continue) => {}, // Do nothing
                    Ok(TickAction::Disconnect) => return PlayStateResult::Pop, // Go to main menu
                    Err(err) => {
                        global_state.info_message =
                            Some(localized_strings.get("common.connection_lost").to_owned());
                        error!("[session] Failed to tick the scene: {:?}", err);

                        return PlayStateResult::Pop;
                    },
                }
            }

            // Maintain global state.
            global_state.maintain(clock.get_last_delta().as_secs_f32());

            // Recompute dependents just in case some input modified the camera
            self.scene
                .camera_mut()
                .compute_dependents(&*self.client.borrow().state().terrain());
            // Extract HUD events ensuring the client borrow gets dropped.
            let mut hud_events = self.hud.maintain(
                &self.client.borrow(),
                global_state,
                DebugInfo {
                    tps: clock.get_tps(),
                    ping_ms: self.client.borrow().get_ping_ms(),
                    coordinates: self
                        .client
                        .borrow()
                        .state()
                        .ecs()
                        .read_storage::<Pos>()
                        .get(self.client.borrow().entity())
                        .cloned(),
                    velocity: self
                        .client
                        .borrow()
                        .state()
                        .ecs()
                        .read_storage::<Vel>()
                        .get(self.client.borrow().entity())
                        .cloned(),
                    num_chunks: self.scene.terrain().chunk_count() as u32,
                    num_visible_chunks: self.scene.terrain().visible_chunk_count() as u32,
                    num_figures: self.scene.figure_mgr().figure_count() as u32,
                    num_figures_visible: self.scene.figure_mgr().figure_count_visible() as u32,
                },
                &self.scene.camera(),
                clock.get_last_delta(),
            );

            // Look for changes in the localization files
            if localization_watcher.reloaded() {
                hud_events.push(HudEvent::ChangeLanguage(localized_strings.metadata.clone()));
            }

            // Maintain the UI.
            for event in hud_events {
                match event {
                    HudEvent::SendMessage(msg) => {
                        // TODO: Handle result
                        self.client.borrow_mut().send_chat(msg);
                    },
                    HudEvent::CharacterSelection => {
                        self.client.borrow_mut().request_remove_character()
                    },
                    HudEvent::Logout => self.client.borrow_mut().request_logout(),
                    HudEvent::Quit => {
                        return PlayStateResult::Shutdown;
                    },
                    HudEvent::AdjustMousePan(sensitivity) => {
                        global_state.window.pan_sensitivity = sensitivity;
                        global_state.settings.gameplay.pan_sensitivity = sensitivity;
                        global_state.settings.save_to_file_warn();
                    },
                    HudEvent::AdjustMouseZoom(sensitivity) => {
                        global_state.window.zoom_sensitivity = sensitivity;
                        global_state.settings.gameplay.zoom_sensitivity = sensitivity;
                        global_state.settings.save_to_file_warn();
                    },
                    HudEvent::ToggleZoomInvert(zoom_inverted) => {
                        global_state.window.zoom_inversion = zoom_inverted;
                        global_state.settings.gameplay.zoom_inversion = zoom_inverted;
                        global_state.settings.save_to_file_warn();
                    },
                    HudEvent::Sct(sct) => {
                        global_state.settings.gameplay.sct = sct;
                        global_state.settings.save_to_file_warn();
                    },
                    HudEvent::SctPlayerBatch(sct_player_batch) => {
                        global_state.settings.gameplay.sct_player_batch = sct_player_batch;
                        global_state.settings.save_to_file_warn();
                    },
                    HudEvent::SctDamageBatch(sct_damage_batch) => {
                        global_state.settings.gameplay.sct_damage_batch = sct_damage_batch;
                        global_state.settings.save_to_file_warn();
                    },
                    HudEvent::ToggleDebug(toggle_debug) => {
                        global_state.settings.gameplay.toggle_debug = toggle_debug;
                        global_state.settings.save_to_file_warn();
                    },
                    HudEvent::ToggleMouseYInvert(mouse_y_inverted) => {
                        global_state.window.mouse_y_inversion = mouse_y_inverted;
                        global_state.settings.gameplay.mouse_y_inversion = mouse_y_inverted;
                        global_state.settings.save_to_file_warn();
                    },
                    HudEvent::AdjustViewDistance(view_distance) => {
                        self.client.borrow_mut().set_view_distance(view_distance);

                        global_state.settings.graphics.view_distance = view_distance;
                        global_state.settings.save_to_file_warn();
                    },
                    HudEvent::CrosshairTransp(crosshair_transp) => {
                        global_state.settings.gameplay.crosshair_transp = crosshair_transp;
                        global_state.settings.save_to_file_warn();
                    },
                    HudEvent::ChatTransp(chat_transp) => {
                        global_state.settings.gameplay.chat_transp = chat_transp;
                        global_state.settings.save_to_file_warn();
                    },
                    HudEvent::CrosshairType(crosshair_type) => {
                        global_state.settings.gameplay.crosshair_type = crosshair_type;
                        global_state.settings.save_to_file_warn();
                    },
                    HudEvent::Intro(intro_show) => {
                        global_state.settings.gameplay.intro_show = intro_show;
                        global_state.settings.save_to_file_warn();
                    },
                    HudEvent::ToggleXpBar(xp_bar) => {
                        global_state.settings.gameplay.xp_bar = xp_bar;
                        global_state.settings.save_to_file_warn();
                    },
                    HudEvent::ToggleBarNumbers(bar_numbers) => {
                        global_state.settings.gameplay.bar_numbers = bar_numbers;
                        global_state.settings.save_to_file_warn();
                    },
                    HudEvent::ToggleShortcutNumbers(shortcut_numbers) => {
                        global_state.settings.gameplay.shortcut_numbers = shortcut_numbers;
                        global_state.settings.save_to_file_warn();
                    },
                    HudEvent::UiScale(scale_change) => {
                        global_state.settings.gameplay.ui_scale =
                            self.hud.scale_change(scale_change);
                        global_state.settings.save_to_file_warn();
                    },
                    HudEvent::AdjustMusicVolume(music_volume) => {
                        global_state.audio.set_music_volume(music_volume);

                        global_state.settings.audio.music_volume = music_volume;
                        global_state.settings.save_to_file_warn();
                    },
                    HudEvent::AdjustSfxVolume(sfx_volume) => {
                        global_state.audio.set_sfx_volume(sfx_volume);

                        global_state.settings.audio.sfx_volume = sfx_volume;
                        global_state.settings.save_to_file_warn();
                    },
                    HudEvent::ChangeAudioDevice(name) => {
                        global_state.audio.set_device(name.clone());

                        global_state.settings.audio.audio_device = Some(name);
                        global_state.settings.save_to_file_warn();
                    },
                    HudEvent::ChangeMaxFPS(fps) => {
                        global_state.settings.graphics.max_fps = fps;
                        global_state.settings.save_to_file_warn();
                    },
                    HudEvent::UseInventorySlot(x) => self.client.borrow_mut().use_inventory_slot(x),
                    HudEvent::SwapInventorySlots(a, b) => {
                        self.client.borrow_mut().swap_inventory_slots(a, b)
                    },
                    HudEvent::DropInventorySlot(x) => {
                        self.client.borrow_mut().drop_inventory_slot(x)
                    },
                    HudEvent::ChangeFOV(new_fov) => {
                        global_state.settings.graphics.fov = new_fov;
                        global_state.settings.save_to_file_warn();
                        self.scene.camera_mut().set_fov_deg(new_fov);
                        self.scene
                            .camera_mut()
                            .compute_dependents(&*self.client.borrow().state().terrain());
                    },
                    HudEvent::ChangeGamma(new_gamma) => {
                        global_state.settings.graphics.gamma = new_gamma;
                        global_state.settings.save_to_file_warn();
                    },
                    HudEvent::ChangeAaMode(new_aa_mode) => {
                        // Do this first so if it crashes the setting isn't saved :)
                        global_state
                            .window
                            .renderer_mut()
                            .set_aa_mode(new_aa_mode)
                            .unwrap();
                        global_state.settings.graphics.aa_mode = new_aa_mode;
                        global_state.settings.save_to_file_warn();
                    },
                    HudEvent::ChangeCloudMode(new_cloud_mode) => {
                        // Do this first so if it crashes the setting isn't saved :)
                        global_state
                            .window
                            .renderer_mut()
                            .set_cloud_mode(new_cloud_mode)
                            .unwrap();
                        global_state.settings.graphics.cloud_mode = new_cloud_mode;
                        global_state.settings.save_to_file_warn();
                    },
                    HudEvent::ChangeFluidMode(new_fluid_mode) => {
                        // Do this first so if it crashes the setting isn't saved :)
                        global_state
                            .window
                            .renderer_mut()
                            .set_fluid_mode(new_fluid_mode)
                            .unwrap();
                        global_state.settings.graphics.fluid_mode = new_fluid_mode;
                        global_state.settings.save_to_file_warn();
                    },
                    HudEvent::ChangeLanguage(new_language) => {
                        global_state.settings.language.selected_language =
                            new_language.language_identifier;
                        localized_strings = load_watched::<VoxygenLocalization>(
                            &i18n_asset_key(&global_state.settings.language.selected_language),
                            &mut localization_watcher,
                        )
                        .unwrap();
                        localized_strings.log_missing_entries();
                        self.hud.update_language(localized_strings.clone());
                    },
                    HudEvent::ToggleFullscreen => {
                        global_state
                            .window
                            .toggle_fullscreen(&mut global_state.settings);
                    },
                    HudEvent::AdjustWindowSize(new_size) => {
                        global_state.window.set_size(new_size.into());
                        global_state.settings.graphics.window_size = new_size;
                        global_state.settings.save_to_file_warn();
                    },
                }
            }

            // Runs if either in a multiplayer server or the singleplayer server is unpaused
            if global_state.singleplayer.is_none()
                || !global_state.singleplayer.as_ref().unwrap().is_paused()
            {
                let client = self.client.borrow();
                let scene_data = SceneData {
                    state: client.state(),
                    player_entity: client.entity(),
                    loaded_distance: client.loaded_distance(),
                    view_distance: client.view_distance().unwrap_or(1),
                    tick: client.get_tick(),
                    thread_pool: client.thread_pool(),
                };
                self.scene.maintain(
                    global_state.window.renderer_mut(),
                    &mut global_state.audio,
                    &scene_data,
                    global_state.settings.graphics.gamma,
                );
            }

            // Render the session.
            self.render(global_state.window.renderer_mut());

            // Display the frame on the window.
            global_state
                .window
                .swap_buffers()
                .expect("Failed to swap window buffers!");

            // Wait for the next tick.
            clock.tick(Duration::from_millis(
                1000 / global_state.settings.graphics.max_fps as u64,
            ));

            // Clean things up after the tick.
            self.cleanup();

            current_client_state = self.client.borrow().get_client_state();
        }

        if let ClientState::Registered = current_client_state {
            return PlayStateResult::Switch(Box::new(CharSelectionState::new(
                global_state,
                self.client.clone(),
            )));
        }

        PlayStateResult::Pop
    }

    fn name(&self) -> &'static str { "Session" }
}<|MERGE_RESOLUTION|>--- conflicted
+++ resolved
@@ -266,24 +266,9 @@
                             if let Some(select_pos) = select_pos {
                                 client.remove_block(select_pos);
                             }
-<<<<<<< HEAD
                         } else {
                             self.inputs.secondary.set_state(state);
-=======
-                        } else if client
-                            .state()
-                            .read_storage::<comp::CharacterState>()
-                            .get(client.entity())
-                            .map(|cs| {
-                                cs.action.is_wield()
-                                    || cs.action.is_block()
-                                    || cs.action.is_attack()
-                            })
-                            .unwrap_or(false)
-                        {
-                            self.inputs.secondary.set_state(state);
-                        } else if state {
->>>>>>> b9639f24
+
                             if let Some(select_pos) = select_pos {
                                 client.collect_block(select_pos);
                             }
