use super::{img_ids::Imgs, Fonts, Show, HP_COLOR, TEXT_COLOR};
use client::{self, Client};
use common::comp;
use conrod_core::{
    color,
    image::Id,
    widget::{self, Button, Image, Rectangle, Text},
    widget_ids, Color, Colorable, Positionable, Sizeable, Widget, WidgetCommon,
};
use std::time::{Duration, Instant};
use vek::*;

widget_ids! {
    struct Ids {
        mmap_frame,
        mmap_frame_bg,
        mmap_location,
        mmap_button,
        zone_display_bg,
        zone_display,
        grid,
        indicator
    }
}

#[derive(WidgetCommon)]
pub struct MiniMap<'a> {
    show: &'a Show,

    client: &'a Client,

    imgs: &'a Imgs,
<<<<<<< HEAD
    world_map: Id,
    _fonts: &'a Fonts,
=======
    fonts: &'a Fonts,
>>>>>>> 2f1c62d2
    #[conrod(common_builder)]
    common: widget::CommonBuilder,
}

impl<'a> MiniMap<'a> {
    pub fn new(show: &'a Show, client: &'a Client, imgs: &'a Imgs, world_map: Id,
               fonts: &'a Fonts) -> Self {
        Self {
            show,
            client,
            imgs,
<<<<<<< HEAD
            world_map,
            _fonts: fonts,
=======
            fonts: fonts,
>>>>>>> 2f1c62d2
            common: widget::CommonBuilder::default(),
        }
    }
}

pub struct State {
    ids: Ids,

    last_region_name: Option<String>,
    last_update: Instant,
}

pub enum Event {
    Toggle,
}

impl<'a> Widget for MiniMap<'a> {
    type State = State;
    type Style = ();
    type Event = Option<Event>;

    fn init_state(&self, id_gen: widget::id::Generator) -> Self::State {
        State {
            ids: Ids::new(id_gen),

            last_region_name: None,
            last_update: Instant::now(),
        }
    }

    fn style(&self) -> Self::Style {
        ()
    }

    fn update(self, args: widget::UpdateArgs<Self>) -> Self::Event {
        let widget::UpdateArgs { state, ui, .. } = args;

        if self.show.mini_map {
            Image::new(self.imgs.mmap_frame)
                .w_h(100.0 * 2.0, 100.0 * 2.0)
                .top_right_with_margins_on(ui.window, 5.0, 5.0)
                .set(state.ids.mmap_frame, ui);

            Rectangle::fill_with([92.0 * 2.0, 82.0 * 2.0], color::TRANSPARENT)
                .mid_top_with_margin_on(state.ids.mmap_frame, 13.0 * 2.0 + 2.0)
                .set(state.ids.mmap_frame_bg, ui);
            // Map Image
<<<<<<< HEAD
            Image::new(self.world_map)
                .clone()
=======
            Image::new(self.imgs.map_placeholder)
>>>>>>> 2f1c62d2
                .middle_of(state.ids.mmap_frame_bg)
                .w_h(92.0 * 2.0, 82.0 * 2.0)
                .parent(state.ids.mmap_frame_bg)
                .set(state.ids.grid, ui);
            // Coordinates
            let player_pos = self
                .client
                .state()
                .ecs()
                .read_storage::<comp::Pos>()
                .get(self.client.entity())
                .map_or(Vec3::zero(), |pos| pos.0);

            let worldsize = 32768.0; // TODO This has to get the actual world size and not be hardcoded
            let x = player_pos.x as f64 / worldsize * 92.0 * 2.0;
            let y = player_pos.y as f64 / worldsize * 82.0 * 2.0;
            // Indicator
            Image::new(self.imgs.indicator_mmap)
                .bottom_left_with_margins_on(state.ids.grid, y, x - 2.5)
                .w_h(5.0, 5.0)
                .floating(true)
                .parent(ui.window)
                .set(state.ids.indicator, ui);
        } else {
            Image::new(self.imgs.mmap_frame_closed)
                .w_h(100.0 * 2.0, 11.0 * 2.0)
                .top_right_with_margins_on(ui.window, 5.0, 5.0)
                .set(state.ids.mmap_frame, ui);
        }

        if Button::image(if self.show.mini_map {
            self.imgs.mmap_open
        } else {
            self.imgs.mmap_closed
        })
        .w_h(100.0 * 0.2, 100.0 * 0.2)
        .hover_image(if self.show.mini_map {
            self.imgs.mmap_open_hover
        } else {
            self.imgs.mmap_closed_hover
        })
        .press_image(if self.show.mini_map {
            self.imgs.mmap_open_press
        } else {
            self.imgs.mmap_closed_press
        })
        .top_right_with_margins_on(state.ids.mmap_frame, 0.0, 0.0)
        .set(state.ids.mmap_button, ui)
        .was_clicked()
        {
            return Some(Event::Toggle);
        }

        // Display zone name on entry

        const FADE_IN: f32 = 0.5;
        const FADE_HOLD: f32 = 1.0;
        const FADE_OUT: f32 = 3.0;

        match self.client.current_chunk() {
            Some(chunk) => {
                let current = chunk.meta().name();
                // Check if no other popup is displayed and a new one is needed
                if state.last_update.elapsed()
                    > Duration::from_secs_f32(FADE_IN + FADE_HOLD + FADE_OUT)
                    && state
                        .last_region_name
                        .as_ref()
                        .map(|l| l != current)
                        .unwrap_or(true)
                {
                    // Update last_region
                    state.update(|s| s.last_region_name = Some(current.to_owned()));
                    state.update(|s| s.last_update = Instant::now());
                }

                let seconds = state.last_update.elapsed().as_secs_f32();
                let fade = if seconds < FADE_IN {
                    seconds / FADE_IN
                } else if seconds < FADE_IN + FADE_HOLD {
                    1.0
                } else {
                    (1.0 - (seconds - FADE_IN - FADE_HOLD) / FADE_OUT).max(0.0)
                };
                // Region Name
                Text::new(state.last_region_name.as_ref().unwrap_or(&"".to_owned()))
                    .mid_top_with_margin_on(ui.window, 200.0)
                    .font_size(70)
                    .font_id(self.fonts.alkhemi)
                    .color(Color::Rgba(0.0, 0.0, 0.0, fade))
                    .set(state.ids.zone_display_bg, ui);
                Text::new(state.last_region_name.as_ref().unwrap_or(&"".to_owned()))
                    .top_left_with_margins_on(state.ids.zone_display_bg, -2.5, -2.5)
                    .font_size(70)
                    .font_id(self.fonts.alkhemi)
                    .color(Color::Rgba(1.0, 1.0, 1.0, fade))
                    .set(state.ids.zone_display, ui);
            }
            None => Text::new(" ")
                .middle_of(ui.window)
                .font_size(14)
                .color(HP_COLOR)
                .set(state.ids.zone_display, ui),
        }

        // TODO: Subregion name display

        // Title
        match self.client.current_chunk() {
            Some(chunk) => Text::new(chunk.meta().name())
                .mid_top_with_margin_on(state.ids.mmap_frame, 0.0)
                .font_size(18)
                .font_id(self.fonts.ronda)
                .color(TEXT_COLOR)
                .set(state.ids.mmap_location, ui),
            None => Text::new(" ")
                .mid_top_with_margin_on(state.ids.mmap_frame, 0.0)
                .font_size(18)
                .color(TEXT_COLOR)
                .set(state.ids.mmap_location, ui),
        }

        None
    }
}<|MERGE_RESOLUTION|>--- conflicted
+++ resolved
@@ -30,12 +30,8 @@
     client: &'a Client,
 
     imgs: &'a Imgs,
-<<<<<<< HEAD
     world_map: Id,
-    _fonts: &'a Fonts,
-=======
     fonts: &'a Fonts,
->>>>>>> 2f1c62d2
     #[conrod(common_builder)]
     common: widget::CommonBuilder,
 }
@@ -47,12 +43,8 @@
             show,
             client,
             imgs,
-<<<<<<< HEAD
             world_map,
-            _fonts: fonts,
-=======
             fonts: fonts,
->>>>>>> 2f1c62d2
             common: widget::CommonBuilder::default(),
         }
     }
@@ -100,12 +92,7 @@
                 .mid_top_with_margin_on(state.ids.mmap_frame, 13.0 * 2.0 + 2.0)
                 .set(state.ids.mmap_frame_bg, ui);
             // Map Image
-<<<<<<< HEAD
             Image::new(self.world_map)
-                .clone()
-=======
-            Image::new(self.imgs.map_placeholder)
->>>>>>> 2f1c62d2
                 .middle_of(state.ids.mmap_frame_bg)
                 .w_h(92.0 * 2.0, 82.0 * 2.0)
                 .parent(state.ids.mmap_frame_bg)
